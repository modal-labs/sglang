import logging
import os
import time
from contextlib import contextmanager
from typing import List, Optional, Tuple

import torch
from huggingface_hub import snapshot_download

from sglang.srt.distributed import (
    GroupCoordinator,
    get_tensor_model_parallel_world_size,
    get_tp_group,
    patch_tensor_parallel_group,
)
from sglang.srt.layers.logits_processor import LogitsProcessorOutput
from sglang.srt.layers.sampler import get_token_ids_logprobs, get_top_logprobs
from sglang.srt.managers.schedule_batch import (
    ModelWorkerBatch,
    get_last_loc,
    global_server_args_dict,
)
from sglang.srt.managers.tp_worker import TpModelWorker
from sglang.srt.model_executor.forward_batch_info import (
    CaptureHiddenMode,
    ForwardBatch,
    ForwardMode,
)
from sglang.srt.server_args import ServerArgs
from sglang.srt.speculative.build_eagle_tree import build_tree_kernel_efficient
from sglang.srt.speculative.eagle_draft_cuda_graph_runner import (
    EAGLEDraftCudaGraphRunner,
)
from sglang.srt.speculative.eagle_draft_extend_cuda_graph_runner import (
    EAGLEDraftExtendCudaGraphRunner,
)
from sglang.srt.speculative.eagle_utils import (
    EagleDraftInput,
    EagleVerifyInput,
    EagleVerifyOutput,
    assign_draft_cache_locs,
    fast_topk,
    generate_token_bitmask,
    select_top_k_tokens,
)
from sglang.srt.speculative.spec_info import SpeculativeAlgorithm
from sglang.srt.utils import (
    empty_context,
    get_available_gpu_memory,
    is_cuda,
    next_power_of_2,
)

if is_cuda():
    from sgl_kernel import segment_packbits

logger = logging.getLogger(__name__)


@contextmanager
def draft_tp_context(tp_group: GroupCoordinator):
    # Draft model doesn't use dp and has its own tp group.
    # We disable mscclpp now because it doesn't support 2 comm groups.
    with patch_tensor_parallel_group(tp_group):
        yield


class EAGLEWorker(TpModelWorker):

    def __init__(
        self,
        server_args: ServerArgs,
        gpu_id: int,
        tp_rank: int,
        dp_rank: Optional[int],
        moe_ep_rank: int,
        nccl_port: int,
        target_worker: TpModelWorker,
    ):
        # Parse arguments
        self.server_args = server_args
        self.topk = server_args.speculative_eagle_topk
        self.speculative_num_steps = server_args.speculative_num_steps
        self.speculative_num_draft_tokens = server_args.speculative_num_draft_tokens
        self.enable_nan_detection = server_args.enable_nan_detection
        self.gpu_id = gpu_id
        self.device = server_args.device
        self.target_worker = target_worker
        self.page_size = server_args.page_size
        self.speculative_algorithm = SpeculativeAlgorithm.from_string(
            server_args.speculative_algorithm
        )
        self.padded_static_len = -1

        # Override context length with target model's context length
        server_args.context_length = target_worker.model_runner.model_config.context_len

        # Do not capture cuda graph in `super().__init__()`
        # It will be captured later.
        backup_disable_cuda_graph = server_args.disable_cuda_graph
        server_args.disable_cuda_graph = True
        # Share the allocator with a target worker.
        # Draft and target worker own their own KV cache pools.
        self.req_to_token_pool, self.token_to_kv_pool_allocator = (
            target_worker.get_memory_pool()
        )

        # Load hot token ids
        if self.speculative_algorithm.is_eagle3():
            if server_args.speculative_token_map is not None:
                logger.warning(
                    "Speculative token map specified, but EAGLE3 models already have this. Ignoring the specified token map."
                )
            self.hot_token_id = None
        elif server_args.speculative_token_map is not None:
            self.hot_token_id = load_token_map(server_args.speculative_token_map)
            server_args.json_model_override_args = (
                f'{{"hot_vocab_size": {len(self.hot_token_id)}}}'
            )
        else:
            self.hot_token_id = None

        # Init draft worker
        with empty_context():
            super().__init__(
                server_args=server_args,
                gpu_id=gpu_id,
                tp_rank=tp_rank,
                pp_rank=0,  # FIXME
                dp_rank=dp_rank,
                moe_ep_rank=moe_ep_rank,
                nccl_port=nccl_port,
                is_draft_worker=True,
                req_to_token_pool=self.req_to_token_pool,
                token_to_kv_pool_allocator=self.token_to_kv_pool_allocator,
            )

        embed, head = self.target_worker.model_runner.model.get_embed_and_head()

        if self.speculative_algorithm.is_eagle3():
            # EAGLE3 models don't share lm_head
            self.draft_model_runner.model.set_embed(embed)

            # grab hot token ids
            if self.draft_model_runner.model.hot_token_id is not None:
                self.hot_token_id = self.draft_model_runner.model.hot_token_id.to(
                    embed.device
                )

        else:
            if self.hot_token_id is not None:
                head = head.clone()
                self.hot_token_id = self.hot_token_id.to(head.device)
                head.data = head.data[self.hot_token_id]

            # Share the embedding and lm_head
            self.draft_model_runner.model.set_embed_and_head(embed, head)

        # Init attention backend and cuda graphs
        self.draft_model_runner.server_args.disable_cuda_graph = (
            backup_disable_cuda_graph
        )
        self.draft_tp_context = (
            draft_tp_context if server_args.enable_dp_attention else empty_context
        )
        with self.draft_tp_context(self.draft_model_runner.tp_group):
            self.init_attention_backend()
            self.init_cuda_graphs()

        # Some dummy tensors
        self.num_new_pages_per_topk = torch.empty(
            (), dtype=torch.int64, device=self.device
        )
        self.extend_lens = torch.empty((), dtype=torch.int64, device=self.device)

    def init_attention_backend(self):
        # Create multi-step attn backends and cuda graph runners

        self.has_prefill_wrapper_verify = False
        self.draft_extend_attn_backend = None

        if self.server_args.attention_backend == "flashinfer":
            if not global_server_args_dict["use_mla_backend"]:
                from sglang.srt.layers.attention.flashinfer_backend import (
                    FlashInferAttnBackend,
                    FlashInferMultiStepDraftBackend,
                )

                self.draft_attn_backend = FlashInferMultiStepDraftBackend(
                    self.draft_model_runner,
                    self.topk,
                    self.speculative_num_steps,
                )
                self.draft_extend_attn_backend = FlashInferAttnBackend(
                    self.draft_model_runner,
                    skip_prefill=False,
                )
            else:
                from sglang.srt.layers.attention.flashinfer_mla_backend import (
                    FlashInferMLAAttnBackend,
                    FlashInferMLAMultiStepDraftBackend,
                )

                self.draft_attn_backend = FlashInferMLAMultiStepDraftBackend(
                    self.draft_model_runner,
                    self.topk,
                    self.speculative_num_steps,
                )
                self.draft_extend_attn_backend = FlashInferMLAAttnBackend(
                    self.draft_model_runner,
                    skip_prefill=False,
                )
            self.has_prefill_wrapper_verify = True
        elif self.server_args.attention_backend == "triton":
            from sglang.srt.layers.attention.triton_backend import (
                TritonAttnBackend,
                TritonMultiStepDraftBackend,
            )

            self.draft_attn_backend = TritonMultiStepDraftBackend(
                self.draft_model_runner,
                self.topk,
                self.speculative_num_steps,
            )
            self.draft_extend_attn_backend = TritonAttnBackend(
                self.draft_model_runner,
                skip_prefill=False,
            )
        elif self.server_args.attention_backend == "aiter":
            from sglang.srt.layers.attention.aiter_backend import (
                AiterAttnBackend,
                AiterMultiStepDraftBackend,
            )

            self.draft_attn_backend = AiterMultiStepDraftBackend(
                self.draft_model_runner,
                self.topk,
                self.speculative_num_steps,
            )
            self.draft_extend_attn_backend = AiterAttnBackend(
                self.draft_model_runner,
                skip_prefill=False,
            )
            self.has_prefill_wrapper_verify = False
        elif self.server_args.attention_backend == "fa3":
            from sglang.srt.layers.attention.flashattention_backend import (
                FlashAttentionBackend,
                FlashAttentionMultiStepBackend,
            )

            self.draft_attn_backend = FlashAttentionMultiStepBackend(
                self.draft_model_runner,
                self.topk,
                self.speculative_num_steps,
            )
            self.draft_extend_attn_backend = FlashAttentionBackend(
                self.draft_model_runner,
                skip_prefill=False,
            )
        elif self.server_args.attention_backend == "flashmla":
            from sglang.srt.layers.attention.flashmla_backend import (
                FlashMLAMultiStepDraftBackend,
            )

            self.draft_attn_backend = FlashMLAMultiStepDraftBackend(
                self.draft_model_runner,
                self.topk,
                self.speculative_num_steps,
            )
        else:
            raise ValueError(
                f"EAGLE is not supported in attention backend {self.server_args.attention_backend}"
            )

        self.draft_model_runner.draft_attn_backend = self.draft_attn_backend

    def init_cuda_graphs(self):
        """Capture cuda graphs."""
        self.cuda_graph_runner = None
        self.cuda_graph_runner_for_draft_extend = None

        if self.server_args.disable_cuda_graph:
            return

        # Capture draft
        tic = time.perf_counter()
        before_mem = get_available_gpu_memory(self.device, self.gpu_id)
        logger.info(
            f"Capture draft cuda graph begin. This can take up to several minutes. avail mem={before_mem:.2f} GB"
        )
        self.cuda_graph_runner = EAGLEDraftCudaGraphRunner(self)
        after_mem = get_available_gpu_memory(self.device, self.gpu_id)
        logger.info(
            f"Capture draft cuda graph end. Time elapsed: {time.perf_counter() - tic:.2f} s. mem usage={(before_mem - after_mem):.2f} GB. avail mem={after_mem:.2f} GB."
        )

        # Capture extend
        if self.draft_extend_attn_backend:
            tic = time.perf_counter()
            before_mem = get_available_gpu_memory(self.device, self.gpu_id)
            logger.info(
                f"Capture draft extend cuda graph begin. This can take up to several minutes. avail mem={before_mem:.2f} GB"
            )
            self.cuda_graph_runner_for_draft_extend = EAGLEDraftExtendCudaGraphRunner(
                self
            )
            after_mem = get_available_gpu_memory(self.device, self.gpu_id)
            logger.info(
                f"Capture draft extend cuda graph end. Time elapsed: {time.perf_counter() - tic:.2f} s. mem usage={(before_mem - after_mem):.2f} GB. avail mem={after_mem:.2f} GB."
            )

    @property
    def draft_model_runner(self):
        return self.model_runner

    def forward_batch_speculative_generation(
<<<<<<< HEAD
        self, batch: ModelWorkerBatch
    ) -> Tuple[LogitsProcessorOutput, torch.Tensor, Optional[torch.Tensor], int, bool, EagleDraftInput]:
=======
        self, batch: ScheduleBatch
    ) -> Tuple[LogitsProcessorOutput, torch.Tensor, int, int, bool]:
>>>>>>> b45f753c
        """Run speculative decoding forward.

        NOTE: Many states of batch is modified as you go through. It is not guaranteed that
        the final output batch have the same state as the input.

        Args:
            batch: The batch to run forward. The state of the batch is modified as it runs.
        Returns:
            A tuple of the final logit output of the target model, next tokens accepted,
            kv indices to free, the batch id (used for overlap schedule), and number of
            accepted tokens.
        """
        if batch.forward_mode.is_extend() or batch.is_extend_in_batch:
            logits_output, next_token_ids, bid = (
                self.forward_target_extend(batch)
            )
            with self.draft_tp_context(self.draft_model_runner.tp_group):
                self.forward_draft_extend(
                    batch, logits_output.hidden_states, next_token_ids
                )
            return logits_output, next_token_ids, None, bid, False, batch.spec_info
        else:
            with self.draft_tp_context(self.draft_model_runner.tp_group):
                spec_info = self.draft(batch)
            logits_output, verify_output, can_run_cuda_graph = (
                self.verify(batch, spec_info)
            )

            with self.draft_tp_context(self.draft_model_runner.tp_group):
                # NOTE: We should use `check_forward_draft_extend_after_decode`
                # when DP attention is enabled, but it is slow. Skip it for now.
                if (
                    self.server_args.enable_dp_attention
                    or batch.spec_info.verified_id.shape[0] > 0
                ):
                    # decode is not finished
                    self.forward_draft_extend_after_decode(batch)

            return (
                logits_output,
                verify_output.verified_id,
                verify_output.free_cache_loc_cpu,
                batch.bid,
                can_run_cuda_graph,
                batch.spec_info,
            )

<<<<<<< HEAD
    def check_forward_draft_extend_after_decode(self, batch: ModelWorkerBatch):
        local_need_forward = (
            batch.spec_info.verified_id is not None
            and batch.spec_info.verified_id.shape[0] > 0
        )
=======
    def check_forward_draft_extend_after_decode(self, batch: ScheduleBatch):
        local_need_forward = batch.spec_info.verified_id.shape[0] > 0
>>>>>>> b45f753c
        if not self.server_args.enable_dp_attention:
            return local_need_forward

        global_need_forward = torch.tensor(
            [
                (local_need_forward),
            ],
            dtype=torch.int64,
        )
        torch.distributed.all_reduce(
            global_need_forward, group=get_tp_group().cpu_group
        )
        global_need_forward_cnt = global_need_forward[0].item()
        need_forward = global_need_forward_cnt > 0
        return need_forward

    def forward_target_extend(
<<<<<<< HEAD
        self, batch: ModelWorkerBatch
    ) -> Tuple[LogitsProcessorOutput, Optional[torch.Tensor], int]:
=======
        self, batch: ScheduleBatch
    ) -> Tuple[LogitsProcessorOutput, torch.Tensor, int, Optional[torch.Tensor]]:
>>>>>>> b45f753c
        """Run the target extend.

        Args:
            batch: The batch to run. States could be modified.

        Returns:
            logits_output: The output of logits. It will contain the full hidden states.
            next_token_ids: Next token ids generated.
            bid: The model batch ID. Used for overlap schedule.
        """
        # Forward with the target model and get hidden states.
        # We need the full hidden states to prefill the KV cache of the draft model.
<<<<<<< HEAD
        batch.capture_hidden_mode = CaptureHiddenMode.FULL
        batch.spec_num_draft_tokens = 1
=======
        model_worker_batch = batch.get_model_worker_batch()
        model_worker_batch.capture_hidden_mode = CaptureHiddenMode.FULL
>>>>>>> b45f753c
        logits_output, next_token_ids, _ = self.target_worker.forward_batch_generation(
            batch
        )
        return (
            logits_output,
            next_token_ids,
            batch.bid,
        )

    def _draft_preprocess_decode(self, batch: ModelWorkerBatch):
        # Parse args
        num_seqs = len(batch.seq_lens)
        spec_info = batch.spec_info

        # Accumulate penalty
        if batch.sampling_info.penalizer_orchestrator.is_required:
            # This is a relaxed version of penalties for speculative decoding.
            batch.sampling_info.penalizer_orchestrator.cumulate_output_tokens(
                spec_info.verified_id.to(torch.int64)
            )

        assign_draft_cache_locs[(num_seqs,)](
            batch.req_pool_indices,
            self.req_to_token_pool.req_to_token,
            batch.seq_lens,
            self.extend_lens,
            self.num_new_pages_per_topk,
            batch.draft_out_cache_loc,
            self.req_to_token_pool.req_to_token.shape[1],
            self.topk,
            self.speculative_num_steps,
            self.page_size,
            next_power_of_2(num_seqs),
            next_power_of_2(self.speculative_num_steps),
        )

        batch.seq_lens_sum = torch.sum(batch.seq_lens_cpu).item()
        spec_info.positions = batch.seq_lens.repeat_interleave(self.topk, dim=0)

    def _draft_preprocess_idle(self, batch: ModelWorkerBatch):
        batch.spec_info = EagleDraftInput.create_idle_input(
            device=self.device,
            hidden_size=self.model_config.hidden_size,
            dtype=self.model_config.dtype,
            topk=self.topk,
            capture_hidden_mode=CaptureHiddenMode.LAST,
        )

    def draft(self, batch: ModelWorkerBatch):
        # Parse args
        if batch.forward_mode.is_idle():
            self._draft_preprocess_idle(batch)
        else:
            self._draft_preprocess_decode(batch)

<<<<<<< HEAD
        verify_out_cache_loc = batch.out_cache_loc
        batch.out_cache_loc = batch.draft_out_cache_loc

        batch.spec_info.capture_hidden_mode = CaptureHiddenMode.LAST
        batch.capture_hidden_mode = CaptureHiddenMode.LAST
        batch.spec_num_draft_tokens = self.topk
=======
        spec_info = batch.spec_info
        assert isinstance(spec_info, EagleDraftInput)

        spec_info.capture_hidden_mode = CaptureHiddenMode.LAST
        spec_info.num_tokens_per_batch = self.topk
        spec_info.num_tokens_for_logprob_per_batch = self.topk
        batch.return_hidden_states = False

        # Get forward batch
        model_worker_batch = batch.get_model_worker_batch()
        assert model_worker_batch.capture_hidden_mode == CaptureHiddenMode.LAST
>>>>>>> b45f753c
        forward_batch = ForwardBatch.init_new(
            batch, self.draft_model_runner
        )
        can_cuda_graph = self.cuda_graph_runner and self.cuda_graph_runner.can_run(
            forward_batch
        )
        if can_cuda_graph:
            score_list, token_list, parents_list = self.cuda_graph_runner.replay(
                forward_batch
            )
        else:
            forward_batch.can_run_dp_cuda_graph = False
            if not forward_batch.forward_mode.is_idle():
                # Initialize attention backend
                self.draft_attn_backend.init_forward_metadata(forward_batch)
            # Run forward steps
            score_list, token_list, parents_list = self.draft_forward(forward_batch)

        batch.out_cache_loc = verify_out_cache_loc

        if batch.forward_mode.is_idle():
            return EagleVerifyInput.create_idle_input(
                self.topk,
                self.speculative_num_steps,
                self.speculative_num_draft_tokens,
            )

        (
            tree_mask,
            position,
            retrive_index,
            retrive_next_token,
            retrive_next_sibling,
            draft_tokens,
        ) = build_tree_kernel_efficient(
            batch.spec_info.verified_id,
            score_list,
            token_list,
            parents_list,
            batch.seq_lens,
            batch.seq_lens_sum,
            self.topk,
            self.speculative_num_steps,
            self.speculative_num_draft_tokens,
        )

        return EagleVerifyInput(
            draft_token=draft_tokens,
            custom_mask=tree_mask,
            positions=position,
            retrive_index=retrive_index,
            retrive_next_token=retrive_next_token,
            retrive_next_sibling=retrive_next_sibling,
            retrive_cum_len=None,
            spec_steps=self.speculative_num_steps,
            topk=self.topk,
            draft_token_num=self.server_args.speculative_num_draft_tokens,
            capture_hidden_mode=CaptureHiddenMode.FULL,
            seq_lens_sum=forward_batch.seq_lens_sum,
            seq_lens_cpu=forward_batch.seq_lens_cpu,
        )

    def draft_forward(self, forward_batch: ForwardBatch):
        # Parse args
        spec_info = forward_batch.spec_info
        assert isinstance(spec_info, EagleDraftInput)
        out_cache_loc = forward_batch.out_cache_loc
        topk_p, topk_index, hidden_states = (
            spec_info.topk_p,
            spec_info.topk_index,
            spec_info.hidden_states,
        )
        if self.hot_token_id is not None:
            topk_index = self.hot_token_id[topk_index]

        out_cache_loc = out_cache_loc.reshape(
            forward_batch.batch_size, self.topk, self.speculative_num_steps
        )
        out_cache_loc = out_cache_loc.permute((2, 0, 1)).reshape(
            self.speculative_num_steps, -1
        )

        # Return values
        score_list: List[torch.Tensor] = []
        token_list: List[torch.Tensor] = []
        parents_list: List[torch.Tensor] = []

        # Forward multiple steps
        scores = None
        for i in range(self.speculative_num_steps):
            input_ids, hidden_states, scores, tree_info = select_top_k_tokens(
                i, topk_p, topk_index, hidden_states, scores, self.topk
            )
            score_list.append(tree_info[0])
            token_list.append(tree_info[1])
            parents_list.append(tree_info[2])

            # We don't need to run the last forward. we get 1 token from draft prefill and (#spec steps - 1) tokens here
            if i == self.speculative_num_steps - 1:
                break

            # Set inputs
            forward_batch.input_ids = input_ids
            forward_batch.out_cache_loc = out_cache_loc[i]
            forward_batch.positions.add_(1)
            forward_batch.attn_backend = self.draft_attn_backend.attn_backends[i]
            spec_info.hidden_states = hidden_states

            # Run forward
            logits_output, _ = self.draft_model_runner.forward(
                forward_batch, skip_attn_backend_init=True
            )
            self._detect_nan_if_needed(logits_output)
            probs = torch.softmax(logits_output.next_token_logits, dim=-1)
            topk_p, topk_index = fast_topk(probs, self.topk, dim=-1)
            if self.hot_token_id is not None:
                topk_index = self.hot_token_id[topk_index]
            hidden_states = logits_output.hidden_states

        return score_list, token_list, parents_list

    def verify(self, batch: ModelWorkerBatch, spec_info: EagleVerifyInput):
        spec_info.prepare_for_verify(
            batch,
            self.page_size,
            self.req_to_token_pool,
            self.token_to_kv_pool_allocator,
        )
        batch.forward_mode = (
            ForwardMode.TARGET_VERIFY
            if not batch.forward_mode.is_idle()
            else ForwardMode.IDLE
        )
        batch.spec_info = spec_info
<<<<<<< HEAD
        batch.spec_num_draft_tokens = self.speculative_num_draft_tokens
        batch.capture_hidden_mode = spec_info.capture_hidden_mode
=======

        model_worker_batch = batch.get_model_worker_batch(
            seq_lens_cpu_cache=spec_info.seq_lens_cpu
        )
        assert model_worker_batch.capture_hidden_mode == spec_info.capture_hidden_mode

        if batch.has_grammar:
            retrieve_next_token_cpu = spec_info.retrive_next_token.cpu()
            retrieve_next_sibling_cpu = spec_info.retrive_next_sibling.cpu()
            draft_tokens_cpu = spec_info.draft_token.view(
                spec_info.retrive_next_token.shape
            ).cpu()
>>>>>>> b45f753c

        # Forward
        logits_output, _, can_run_cuda_graph = (
            self.target_worker.forward_batch_generation(
                batch, skip_sample=True
            )
        )

        # TODO(timmy): add grammar support

        self._detect_nan_if_needed(logits_output)
        spec_info.hidden_states = logits_output.hidden_states
        res: EagleVerifyOutput = spec_info.verify(
            batch,
            logits_output,
            self.req_to_token_pool,
            self.token_to_kv_pool_allocator,
            self.page_size,
            device=self.device,
            vocab_mask=None,
        )

        # Post process based on verified outputs.
        # Pick indices that we care (accepted)
        logits_output.next_token_logits = logits_output.next_token_logits[
            res.accepted_indices
        ]
        logits_output.hidden_states = logits_output.hidden_states[res.accepted_indices]
        logits_output.accept_length = res.draft_input.accept_length

        # Prepare the batch for the next draft forwards.
        batch.forward_mode = (
            ForwardMode.DECODE if not batch.forward_mode.is_idle() else ForwardMode.IDLE
        )
        batch.spec_info = res.draft_input

        return logits_output, res, can_run_cuda_graph

    def forward_draft_extend(
        self,
        batch: ModelWorkerBatch,
        hidden_states: torch.Tensor,
<<<<<<< HEAD
        next_token_ids: List[int],
=======
        next_token_ids: torch.Tensor,
        seq_lens_cpu: Optional[torch.Tensor],
>>>>>>> b45f753c
    ):
        """Run draft model extend. This API modifies the states of the batch.

        Args:
            batch: The batch to run.
            hidden_states: Hidden states from the target model forward
            next_token_ids: Next token ids generated from the target forward.
        """
        batch.spec_info = EagleDraftInput(
            hidden_states=hidden_states,
            verified_id=next_token_ids,
<<<<<<< HEAD
            spec_steps=self.speculative_num_steps,
=======
            num_tokens_per_batch=1,
            num_tokens_for_logprob_per_batch=1,
>>>>>>> b45f753c
        )
        batch.spec_info.prepare_for_extend(batch)
        batch.spec_info.capture_hidden_mode = CaptureHiddenMode.LAST
<<<<<<< HEAD
        batch.capture_hidden_mode = CaptureHiddenMode.LAST

        batch.spec_num_draft_tokens = 1
=======
        model_worker_batch = batch.get_model_worker_batch(
            seq_lens_cpu_cache=seq_lens_cpu
        )
>>>>>>> b45f753c
        forward_batch = ForwardBatch.init_new(
            batch, self.draft_model_runner
        )
        forward_batch.return_logprob = False
        logits_output, _ = self.draft_model_runner.forward(forward_batch)
        self._detect_nan_if_needed(logits_output)
        assert isinstance(forward_batch.spec_info, EagleDraftInput)
        assert forward_batch.spec_info is batch.spec_info
        self.capture_for_decode(logits_output, forward_batch.spec_info)
        has_finished, unfinished_req_index = False, []
        for i, req in enumerate(batch.reqs):
            if req.finished():
                has_finished = True
            else:
                unfinished_req_index.append(i)
        if has_finished:
            unfinished_index_device = torch.tensor(
                unfinished_req_index,
                dtype=torch.int64,
                device=batch.spec_info.topk_p.device,
            )
            batch.spec_info.filter_batch(
                unfinished_index_device, has_been_filtered=False
            )

<<<<<<< HEAD
    def forward_draft_extend_after_decode(self, batch: ModelWorkerBatch):
=======
    def forward_draft_extend_after_decode(self, batch: ScheduleBatch):
        assert isinstance(batch.spec_info, EagleDraftInput)
>>>>>>> b45f753c
        # Backup fields that will be modified in-place
        seq_lens_backup = batch.seq_lens.clone()
        req_pool_indices_backup = batch.req_pool_indices
        accept_length_backup = batch.spec_info.accept_length
        return_logprob_backup = batch.return_logprob

        input_is_idle = batch.forward_mode.is_idle()
<<<<<<< HEAD
        if not input_is_idle:
            # Prepare metadata
            if batch.spec_info.verified_id is not None:
                batch.spec_info.prepare_extend_after_decode(
                    batch,
                    self.speculative_num_steps,
                )
            else:
                # TODO(nathan): Figure out what to do here
                raise NotImplementedError("idle is not supported for now")
                batch = batch.copy()
                batch.prepare_for_idle()
                hidden_size = (
                    self.model_config.hidden_size * 3
                    if self.speculative_algorithm.is_eagle3()
                    else self.model_config.hidden_size
                )
                batch.spec_info = EagleDraftInput.create_idle_input(
                    device=self.device,
                    hidden_size=hidden_size,
                    dtype=self.model_config.dtype,
                    topk=self.topk,
                    capture_hidden_mode=CaptureHiddenMode.LAST,
                )

        batch.capture_hidden_mode = batch.spec_info.capture_hidden_mode

        batch.spec_num_draft_tokens = self.speculative_num_steps + 1
        assert batch.capture_hidden_mode == CaptureHiddenMode.LAST
=======

        if not input_is_idle and batch.spec_info.verified_id.numel() == 0:
            batch = batch.copy()
            batch.prepare_for_idle()
            hidden_size = (
                self.model_config.hidden_size * 3
                if self.speculative_algorithm.is_eagle3()
                else self.model_config.hidden_size
            )
            batch.spec_info = EagleDraftInput.create_idle_input(
                device=self.device,
                hidden_size=hidden_size,
                dtype=self.model_config.dtype,
                topk=self.topk,
                capture_hidden_mode=CaptureHiddenMode.LAST,
            )

        batch.spec_info.num_tokens_per_batch = self.speculative_num_steps + 1
        batch.spec_info.num_tokens_for_logprob_per_batch = 1
        batch.spec_info.prepare_extend_after_decode(
            batch,
            self.speculative_num_steps,
        )
        batch.forward_mode = (
            ForwardMode.DRAFT_EXTEND
            if not batch.forward_mode.is_idle()
            else ForwardMode.IDLE
        )

        batch.return_hidden_states = False
        model_worker_batch = batch.get_model_worker_batch()
        assert model_worker_batch.capture_hidden_mode == CaptureHiddenMode.LAST
>>>>>>> b45f753c
        forward_batch = ForwardBatch.init_new(
            batch, self.draft_model_runner
        )
        forward_batch.extend_seq_lens = batch.spec_info.accept_length
        if forward_batch.seq_lens_cpu is not None:
            # TODO(nathan): not sure why this is happening
            forward_batch.seq_lens_sum = forward_batch.seq_lens_cpu.sum().item()
        else:
            forward_batch.seq_lens_sum = batch.seq_lens_cpu.sum().item()

        # Run
        can_cuda_graph = (
            self.cuda_graph_runner_for_draft_extend
            and self.cuda_graph_runner_for_draft_extend.can_run(forward_batch)
        )
        if can_cuda_graph:
            logits_output = self.cuda_graph_runner_for_draft_extend.replay(
                forward_batch
            )
            forward_batch.spec_info.topk_p, forward_batch.spec_info.topk_index = (
                logits_output.topk_p,
                logits_output.topk_index,
            )
            forward_batch.spec_info.hidden_states = logits_output.hidden_states
        else:
            forward_batch.can_run_dp_cuda_graph = False
            if not forward_batch.forward_mode.is_idle():
                self.draft_model_runner.attn_backend.init_forward_metadata(
                    forward_batch
                )
            logits_output, _ = self.draft_model_runner.forward(
                forward_batch, skip_attn_backend_init=True
            )
            self.capture_for_decode(logits_output, forward_batch.spec_info)

        self._detect_nan_if_needed(logits_output)

        # Restore backup.
        # This is because `seq_lens` can be modified in `prepare_extend_after_decode`
        batch.forward_mode = (
            ForwardMode.DECODE if not input_is_idle else ForwardMode.IDLE
        )
        batch.seq_lens = seq_lens_backup
        batch.req_pool_indices = req_pool_indices_backup
        batch.spec_info.accept_length = accept_length_backup
        batch.return_logprob = return_logprob_backup

    def capture_for_decode(
        self, logits_output: LogitsProcessorOutput, draft_input: EagleDraftInput
    ):
        probs = torch.softmax(logits_output.next_token_logits, dim=-1)
        draft_input.topk_p, draft_input.topk_index = fast_topk(probs, self.topk, dim=-1)
        draft_input.hidden_states = logits_output.hidden_states

    def _detect_nan_if_needed(self, logits_output: LogitsProcessorOutput):
        if self.enable_nan_detection:
            logits = logits_output.next_token_logits
            if torch.any(torch.isnan(logits)):
                logger.error("Detected errors during sampling! NaN in the logits.")
                raise ValueError("Detected errors during sampling! NaN in the logits.")


def load_token_map(token_map_path: str) -> List[int]:
    if not os.path.exists(token_map_path):
        cache_dir = snapshot_download(
            os.path.dirname(token_map_path),
            ignore_patterns=["*.bin", "*.safetensors"],
        )
        token_map_path = os.path.join(cache_dir, os.path.basename(token_map_path))
    hot_token_id = torch.load(token_map_path, weights_only=True)
    return torch.tensor(hot_token_id, dtype=torch.int64)


@torch.compile(dynamic=True)
def get_last_loc_large_page_size_top_k_1(
    req_to_token: torch.Tensor,
    req_pool_indices: torch.Tensor,
    seq_lens,
    speculative_num_steps: int,
):
    prefix_lens = seq_lens
    seq_lens = prefix_lens + speculative_num_steps
    last_loc = get_last_loc(
        req_to_token,
        req_pool_indices,
        prefix_lens,
    )
    return prefix_lens, seq_lens, last_loc


@torch.compile(dynamic=True)
def get_last_loc_large_page_size_large_top_k(
    req_to_token: torch.Tensor,
    req_pool_indices: torch.Tensor,
    seq_lens: torch.Tensor,
    speculative_num_steps: int,
    topk: int,
    page_size: int,
):
    prefix_lens = seq_lens
    last_page_lens = prefix_lens % page_size
    num_new_pages_per_topk = (
        last_page_lens + speculative_num_steps + page_size - 1
    ) // page_size
    seq_lens = prefix_lens // page_size * page_size + num_new_pages_per_topk * (
        page_size * topk
    )
    extend_lens = seq_lens - prefix_lens
    last_loc = get_last_loc(
        req_to_token,
        req_pool_indices,
        prefix_lens,
    )

    return prefix_lens, seq_lens, last_loc, num_new_pages_per_topk, extend_lens<|MERGE_RESOLUTION|>--- conflicted
+++ resolved
@@ -314,13 +314,8 @@
         return self.model_runner
 
     def forward_batch_speculative_generation(
-<<<<<<< HEAD
         self, batch: ModelWorkerBatch
     ) -> Tuple[LogitsProcessorOutput, torch.Tensor, Optional[torch.Tensor], int, bool, EagleDraftInput]:
-=======
-        self, batch: ScheduleBatch
-    ) -> Tuple[LogitsProcessorOutput, torch.Tensor, int, int, bool]:
->>>>>>> b45f753c
         """Run speculative decoding forward.
 
         NOTE: Many states of batch is modified as you go through. It is not guaranteed that
@@ -339,7 +334,7 @@
             )
             with self.draft_tp_context(self.draft_model_runner.tp_group):
                 self.forward_draft_extend(
-                    batch, logits_output.hidden_states, next_token_ids
+                    batch, logits_output.hidden_states, next_token_ids, batch.seq_lens_cpu
                 )
             return logits_output, next_token_ids, None, bid, False, batch.spec_info
         else:
@@ -368,16 +363,8 @@
                 batch.spec_info,
             )
 
-<<<<<<< HEAD
     def check_forward_draft_extend_after_decode(self, batch: ModelWorkerBatch):
-        local_need_forward = (
-            batch.spec_info.verified_id is not None
-            and batch.spec_info.verified_id.shape[0] > 0
-        )
-=======
-    def check_forward_draft_extend_after_decode(self, batch: ScheduleBatch):
         local_need_forward = batch.spec_info.verified_id.shape[0] > 0
->>>>>>> b45f753c
         if not self.server_args.enable_dp_attention:
             return local_need_forward
 
@@ -395,13 +382,8 @@
         return need_forward
 
     def forward_target_extend(
-<<<<<<< HEAD
         self, batch: ModelWorkerBatch
     ) -> Tuple[LogitsProcessorOutput, Optional[torch.Tensor], int]:
-=======
-        self, batch: ScheduleBatch
-    ) -> Tuple[LogitsProcessorOutput, torch.Tensor, int, Optional[torch.Tensor]]:
->>>>>>> b45f753c
         """Run the target extend.
 
         Args:
@@ -414,13 +396,7 @@
         """
         # Forward with the target model and get hidden states.
         # We need the full hidden states to prefill the KV cache of the draft model.
-<<<<<<< HEAD
         batch.capture_hidden_mode = CaptureHiddenMode.FULL
-        batch.spec_num_draft_tokens = 1
-=======
-        model_worker_batch = batch.get_model_worker_batch()
-        model_worker_batch.capture_hidden_mode = CaptureHiddenMode.FULL
->>>>>>> b45f753c
         logits_output, next_token_ids, _ = self.target_worker.forward_batch_generation(
             batch
         )
@@ -476,26 +452,22 @@
         else:
             self._draft_preprocess_decode(batch)
 
-<<<<<<< HEAD
+        spec_info = batch.spec_info
+        assert isinstance(spec_info, EagleDraftInput)
+
+        # Temporarily swap in draft cache locations for draft forward
         verify_out_cache_loc = batch.out_cache_loc
         batch.out_cache_loc = batch.draft_out_cache_loc
-
-        batch.spec_info.capture_hidden_mode = CaptureHiddenMode.LAST
-        batch.capture_hidden_mode = CaptureHiddenMode.LAST
-        batch.spec_num_draft_tokens = self.topk
-=======
-        spec_info = batch.spec_info
-        assert isinstance(spec_info, EagleDraftInput)
 
         spec_info.capture_hidden_mode = CaptureHiddenMode.LAST
         spec_info.num_tokens_per_batch = self.topk
         spec_info.num_tokens_for_logprob_per_batch = self.topk
         batch.return_hidden_states = False
 
+        batch.capture_hidden_mode = CaptureHiddenMode.LAST
+
         # Get forward batch
-        model_worker_batch = batch.get_model_worker_batch()
-        assert model_worker_batch.capture_hidden_mode == CaptureHiddenMode.LAST
->>>>>>> b45f753c
+        assert batch.capture_hidden_mode == CaptureHiddenMode.LAST
         forward_batch = ForwardBatch.init_new(
             batch, self.draft_model_runner
         )
@@ -630,23 +602,7 @@
             else ForwardMode.IDLE
         )
         batch.spec_info = spec_info
-<<<<<<< HEAD
-        batch.spec_num_draft_tokens = self.speculative_num_draft_tokens
         batch.capture_hidden_mode = spec_info.capture_hidden_mode
-=======
-
-        model_worker_batch = batch.get_model_worker_batch(
-            seq_lens_cpu_cache=spec_info.seq_lens_cpu
-        )
-        assert model_worker_batch.capture_hidden_mode == spec_info.capture_hidden_mode
-
-        if batch.has_grammar:
-            retrieve_next_token_cpu = spec_info.retrive_next_token.cpu()
-            retrieve_next_sibling_cpu = spec_info.retrive_next_sibling.cpu()
-            draft_tokens_cpu = spec_info.draft_token.view(
-                spec_info.retrive_next_token.shape
-            ).cpu()
->>>>>>> b45f753c
 
         # Forward
         logits_output, _, can_run_cuda_graph = (
@@ -689,12 +645,8 @@
         self,
         batch: ModelWorkerBatch,
         hidden_states: torch.Tensor,
-<<<<<<< HEAD
-        next_token_ids: List[int],
-=======
         next_token_ids: torch.Tensor,
         seq_lens_cpu: Optional[torch.Tensor],
->>>>>>> b45f753c
     ):
         """Run draft model extend. This API modifies the states of the batch.
 
@@ -706,24 +658,14 @@
         batch.spec_info = EagleDraftInput(
             hidden_states=hidden_states,
             verified_id=next_token_ids,
-<<<<<<< HEAD
             spec_steps=self.speculative_num_steps,
-=======
             num_tokens_per_batch=1,
             num_tokens_for_logprob_per_batch=1,
->>>>>>> b45f753c
         )
         batch.spec_info.prepare_for_extend(batch)
         batch.spec_info.capture_hidden_mode = CaptureHiddenMode.LAST
-<<<<<<< HEAD
         batch.capture_hidden_mode = CaptureHiddenMode.LAST
 
-        batch.spec_num_draft_tokens = 1
-=======
-        model_worker_batch = batch.get_model_worker_batch(
-            seq_lens_cpu_cache=seq_lens_cpu
-        )
->>>>>>> b45f753c
         forward_batch = ForwardBatch.init_new(
             batch, self.draft_model_runner
         )
@@ -733,28 +675,9 @@
         assert isinstance(forward_batch.spec_info, EagleDraftInput)
         assert forward_batch.spec_info is batch.spec_info
         self.capture_for_decode(logits_output, forward_batch.spec_info)
-        has_finished, unfinished_req_index = False, []
-        for i, req in enumerate(batch.reqs):
-            if req.finished():
-                has_finished = True
-            else:
-                unfinished_req_index.append(i)
-        if has_finished:
-            unfinished_index_device = torch.tensor(
-                unfinished_req_index,
-                dtype=torch.int64,
-                device=batch.spec_info.topk_p.device,
-            )
-            batch.spec_info.filter_batch(
-                unfinished_index_device, has_been_filtered=False
-            )
-
-<<<<<<< HEAD
+
     def forward_draft_extend_after_decode(self, batch: ModelWorkerBatch):
-=======
-    def forward_draft_extend_after_decode(self, batch: ScheduleBatch):
         assert isinstance(batch.spec_info, EagleDraftInput)
->>>>>>> b45f753c
         # Backup fields that will be modified in-place
         seq_lens_backup = batch.seq_lens.clone()
         req_pool_indices_backup = batch.req_pool_indices
@@ -762,39 +685,10 @@
         return_logprob_backup = batch.return_logprob
 
         input_is_idle = batch.forward_mode.is_idle()
-<<<<<<< HEAD
-        if not input_is_idle:
-            # Prepare metadata
-            if batch.spec_info.verified_id is not None:
-                batch.spec_info.prepare_extend_after_decode(
-                    batch,
-                    self.speculative_num_steps,
-                )
-            else:
-                # TODO(nathan): Figure out what to do here
-                raise NotImplementedError("idle is not supported for now")
-                batch = batch.copy()
-                batch.prepare_for_idle()
-                hidden_size = (
-                    self.model_config.hidden_size * 3
-                    if self.speculative_algorithm.is_eagle3()
-                    else self.model_config.hidden_size
-                )
-                batch.spec_info = EagleDraftInput.create_idle_input(
-                    device=self.device,
-                    hidden_size=hidden_size,
-                    dtype=self.model_config.dtype,
-                    topk=self.topk,
-                    capture_hidden_mode=CaptureHiddenMode.LAST,
-                )
-
-        batch.capture_hidden_mode = batch.spec_info.capture_hidden_mode
-
-        batch.spec_num_draft_tokens = self.speculative_num_steps + 1
-        assert batch.capture_hidden_mode == CaptureHiddenMode.LAST
-=======
 
         if not input_is_idle and batch.spec_info.verified_id.numel() == 0:
+            # TODO (timmy): Figure out how to handle idle case
+            raise NotImplementedError("idle is not supported for now")
             batch = batch.copy()
             batch.prepare_for_idle()
             hidden_size = (
@@ -822,10 +716,9 @@
             else ForwardMode.IDLE
         )
 
-        batch.return_hidden_states = False
-        model_worker_batch = batch.get_model_worker_batch()
-        assert model_worker_batch.capture_hidden_mode == CaptureHiddenMode.LAST
->>>>>>> b45f753c
+        batch.capture_hidden_mode = CaptureHiddenMode.LAST
+
+        assert batch.capture_hidden_mode == CaptureHiddenMode.LAST
         forward_batch = ForwardBatch.init_new(
             batch, self.draft_model_runner
         )
