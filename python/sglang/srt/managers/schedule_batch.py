from __future__ import annotations

# Copyright 2023-2024 SGLang Team
# Licensed under the Apache License, Version 2.0 (the "License");
# you may not use this file except in compliance with the License.
# You may obtain a copy of the License at
#
#     http://www.apache.org/licenses/LICENSE-2.0
#
# Unless required by applicable law or agreed to in writing, software
# distributed under the License is distributed on an "AS IS" BASIS,
# WITHOUT WARRANTIES OR CONDITIONS OF ANY KIND, either express or implied.
# See the License for the specific language governing permissions and
# limitations under the License.
# ==============================================================================
"""
Store information about requests and batches.

The following is the flow of data structures for a batch:

ScheduleBatch -> ModelWorkerBatch -> ForwardBatch

- ScheduleBatch is managed by `scheduler.py::Scheduler`.
  It contains high-level scheduling data. Most of the data is on the CPU.
- ModelWorkerBatch is managed by `tp_worker.py::TpModelWorker`.
  It is a subset of `ScheduleBatch` that only contains data related to the model forward on GPU.
  It will be transformed from CPU scheduler to GPU model runner.
- ForwardBatch is managed by `model_runner.py::ModelRunner`.
  It contains low-level tensor data. Most of the data consists of GPU tensors.

TODO(lmzheng): ModelWorkerBatch seems a bit redundant and we consider removing it in the future.
"""

import copy
import dataclasses
import logging
import threading
from enum import Enum, auto
from http import HTTPStatus
from itertools import chain
from typing import TYPE_CHECKING, Any, List, Optional, Set, Tuple, Union

import numpy as np
import torch
import triton
import triton.language as tl

from sglang.global_config import global_config
from sglang.srt.constrained.base_grammar_backend import BaseGrammarObject
from sglang.srt.disaggregation.base import BaseKVSender
from sglang.srt.disaggregation.decode_schedule_batch_mixin import (
    ScheduleBatchDisaggregationDecodeMixin,
)
from sglang.srt.distributed.parallel_state import get_tensor_model_parallel_rank
from sglang.srt.layers.moe import is_tbo_enabled
from sglang.srt.mem_cache.allocator import (
    BaseTokenToKVPoolAllocator,
    SWATokenToKVPoolAllocator,
)
from sglang.srt.mem_cache.base_prefix_cache import BasePrefixCache
from sglang.srt.mem_cache.chunk_cache import ChunkCache, SWAChunkCache
from sglang.srt.mem_cache.lora_radix_cache import LoRAKey, LoRARadixCache
from sglang.srt.mem_cache.memory_pool import ReqToTokenPool
from sglang.srt.mem_cache.swa_radix_cache import SWARadixCache
from sglang.srt.metrics.collector import TimeStats
from sglang.srt.model_executor.forward_batch_info import CaptureHiddenMode, ForwardMode
from sglang.srt.sampling.sampling_batch_info import SamplingBatchInfo
from sglang.srt.sampling.sampling_params import SamplingParams
from sglang.srt.server_args import ServerArgs
from sglang.srt.utils import flatten_nested_list, support_triton

if TYPE_CHECKING:
    from sglang.srt.configs.model_config import ModelConfig
    from sglang.srt.speculative.eagle_utils import EagleDraftInput, EagleVerifyInput
    from sglang.srt.speculative.spec_info import SpeculativeAlgorithm

INIT_INCREMENTAL_DETOKENIZATION_OFFSET = 5

GLOBAL_SERVER_ARGS_KEYS = [
    "attention_backend",
    "mm_attention_backend",
    "debug_tensor_dump_inject",
    "debug_tensor_dump_output_folder",
    "chunked_prefill_size",
    "device",
    "disable_chunked_prefix_cache",
    "disable_flashinfer_cutlass_moe_fp4_allgather",
    "disable_radix_cache",
    "enable_dp_lm_head",
    "flashinfer_mxfp4_moe_precision",
    "enable_flashinfer_allreduce_fusion",
    "moe_dense_tp_size",
    "ep_dispatch_algorithm",
    "ep_num_redundant_experts",
    "enable_nan_detection",
    "flashinfer_mla_disable_ragged",
    "max_micro_batch_size",
    "disable_shared_experts_fusion",
    "sampling_backend",
    "speculative_accept_threshold_single",
    "speculative_accept_threshold_acc",
    "torchao_config",
    "triton_attention_reduce_in_fp32",
    "num_reserved_decode_tokens",
    "weight_loader_disable_mmap",
    "enable_multimodal",
    "enable_symm_mem",
    "quantization",
    "enable_custom_logit_processor",
<<<<<<< HEAD
    "speculative_num_steps",
    "speculative_eagle_topk",
    "speculative_num_draft_tokens",
=======
    "disaggregation_mode",
>>>>>>> dd6ec029
]

# Put some global args for easy access
global_server_args_dict = {k: getattr(ServerArgs, k) for k in GLOBAL_SERVER_ARGS_KEYS}

logger = logging.getLogger(__name__)


class BaseFinishReason:
    def __init__(self, is_error: bool = False):
        self.is_error = is_error

    def to_json(self):
        raise NotImplementedError()


class FINISH_MATCHED_TOKEN(BaseFinishReason):
    def __init__(self, matched: Union[int, List[int]]):
        super().__init__()
        self.matched = matched

    def to_json(self):
        return {
            "type": "stop",  # to match OpenAI API's return value
            "matched": self.matched,
        }


class FINISH_MATCHED_STR(BaseFinishReason):
    def __init__(self, matched: str):
        super().__init__()
        self.matched = matched

    def to_json(self):
        return {
            "type": "stop",  # to match OpenAI API's return value
            "matched": self.matched,
        }


class FINISH_LENGTH(BaseFinishReason):
    def __init__(self, length: int):
        super().__init__()
        self.length = length

    def to_json(self):
        return {
            "type": "length",  # to match OpenAI API's return value
            "length": self.length,
        }


class FINISH_ABORT(BaseFinishReason):
    def __init__(self, message=None, status_code=None, err_type=None):
        super().__init__(is_error=True)
        self.message = message or "Aborted"
        self.status_code = status_code
        self.err_type = err_type

    def to_json(self):
        return {
            "type": "abort",
            "message": self.message,
            "status_code": self.status_code,
            "err_type": self.err_type,
        }


class Modality(Enum):
    IMAGE = auto()
    MULTI_IMAGES = auto()
    VIDEO = auto()
    AUDIO = auto()

    @staticmethod
    def from_str(modality_str: str):
        try:
            return Modality[modality_str.upper()]
        except KeyError:
            raise ValueError(
                f"Invalid modality string: {modality_str}. Valid modalities are: {[m.name for m in Modality]}"
            )

    @staticmethod
    def all():
        return [Modality.IMAGE, Modality.VIDEO, Modality.AUDIO]


@dataclasses.dataclass
class MultimodalDataItem:
    """
    One MultimodalDataItem contains all inputs for one modality.
    For example, if there are 3 images and 1 audio inputs, there will be 2 MultimodalDataItem.
    One for images and one for audio.

    We put the common fields first and the model-specific fields in model_specific_data.
    """

    modality: Modality
    hash: int = None
    pad_value: int = None
    offsets: Optional[list] = None

    # the raw features returned by processor, e.g. pixel_values or audio_features
    feature: Union[torch.Tensor, np.ndarray] = None
    # the precomputed embeddings, passed as final encoder embeddings
    # One and only one of the feature and precomputed_embeddings will be empty
    precomputed_embeddings: Optional[Union[torch.Tensor, np.ndarray]] = None

    # Model-specific data stored in a dictionary
    model_specific_data: dict[str, Any] = dataclasses.field(default_factory=dict)

    def __getattr__(self, name: str):
        if (
            "model_specific_data" in self.__dict__
            and name in self.__dict__["model_specific_data"]
        ):
            return self.__dict__["model_specific_data"][name]
        else:
            raise AttributeError(
                f"'{self.__class__.__name__}' object has no attribute '{name}'"
            )

    def __setitem__(self, key: str, value: Any):
        if key in self.__dict__:
            self.__dict__[key] = value
        else:
            self.model_specific_data[key] = value

    def set(self, key: str, value: Any):
        self.__setitem__(key, value)

    @staticmethod
    def is_empty_list(l):
        if l is None:
            return True
        return len([item for item in flatten_nested_list(l) if item is not None]) == 0

    def set_pad_value(self):
        """
        Set the pad value after first hashing the data
        """
        from sglang.srt.managers.mm_utils import hash_feature

        if self.hash is None:
            if self.feature is not None:
                hashed_feature = self.feature
            else:
                hashed_feature = self.precomputed_embeddings
            self.hash = hash_feature(hashed_feature)
        assert self.hash is not None
        self.pad_value = self.hash % (1 << 30)

    def is_modality(self, modality: Modality) -> bool:
        return self.modality == modality

    def is_audio(self):
        return self.modality == Modality.AUDIO

    def is_image(self):
        return self.modality in [Modality.IMAGE, Modality.MULTI_IMAGES]

    def is_video(self):
        return self.modality == Modality.VIDEO

    def is_valid(self) -> bool:
        return self.is_image() or self.is_video() or self.is_audio()

    def validate(self):
        ...
        # TODO

    @staticmethod
    def from_dict(obj: dict):
        kwargs = dict(obj)
        modality = kwargs.pop("modality")
        if isinstance(modality, str):
            modality = Modality[modality]
        ret = MultimodalDataItem(modality=modality, **kwargs)
        ret.validate()
        return ret

    def merge(self, other):
        self.feature += other.feature
        self.offsets += other.offsets
        self.hash = hash((self.hash, other.hash))
        self.set_pad_value()


@dataclasses.dataclass
class MultimodalInputs:
    """The multimodal data related inputs."""

    # items of data
    mm_items: List[MultimodalDataItem]
    image_pad_len: Optional[list] = None
    num_image_tokens: Optional[int] = None

    # image
    im_token_id: Optional[int] = None
    im_start_id: Optional[int] = None
    im_end_id: Optional[int] = None
    slice_start_id: Optional[int] = None
    slice_end_id: Optional[int] = None

    # video
    video_token_id: Optional[int] = None

    # audio
    audio_token_id: Optional[int] = None
    audio_start_id: Optional[int] = None
    audio_end_id: Optional[int] = None

    # QWen2-VL related
    mrope_positions: Optional[torch.Tensor] = None
    mrope_position_delta: Optional[torch.Tensor] = None

    @staticmethod
    def from_dict(obj: dict):
        ret = MultimodalInputs(
            mm_items=obj["mm_items"],
        )

        assert isinstance(ret.mm_items, list)
        ret.mm_items = [item for item in ret.mm_items if item.is_valid()]
        for item in ret.mm_items:
            item.set_pad_value()

        optional_args = [
            "mrope_positions",
            "mrope_position_delta",
            "im_token_id",
            "im_start_id",
            "im_end_id",
            "video_token_id",
            "slice_start_id",
            "slice_end_id",
            "audio_start_id",
            "audio_end_id",
            "audio_token_id",
        ]
        for arg in optional_args:
            if arg in obj:
                setattr(ret, arg, obj[arg])

        return ret

    def contains_image_inputs(self) -> bool:
        return any(item.is_image() for item in self.mm_items)

    def contains_video_inputs(self) -> bool:
        return any(item.is_video() for item in self.mm_items)

    def contains_audio_inputs(self) -> bool:
        return any(item.is_audio() for item in self.mm_items)

    def contains_mm_input(self) -> bool:
        return any(True for item in self.mm_items if item.is_valid())

    def merge(self, other: MultimodalInputs):
        """
        merge image inputs when requests are being merged
        """

        # args needed to be merged
        optional_args = [
            "mm_items",
            "image_pad_len",
        ]
        for arg in optional_args:
            self_arg = getattr(self, arg, None)
            if self_arg is not None:
                setattr(self, arg, self_arg + getattr(other, arg))

        mrope_positions = self.mrope_positions
        if mrope_positions is not None:
            if other.mrope_positions is None:
                self.mrope_positions = mrope_positions
            else:
                self.mrope_positions = torch.cat(
                    [self.mrope_positions, other.mrope_positions], dim=1
                )

        mrope_position_delta = self.mrope_position_delta
        if mrope_position_delta is not None:
            if other.mrope_position_delta is None:
                self.mrope_position_delta = mrope_position_delta
            else:
                self.mrope_position_delta = torch.cat(
                    [self.mrope_position_delta, other.mrope_position_delta], dim=0
                )

        for key, val in other.__dict__.items():
            if "_id" in key:
                # set token_ids
                if getattr(self, key, None) is None:
                    setattr(self, key, getattr(other, key, None))
        # other args would be kept intact


class Req:
    """The input and output status of a request."""

    def __init__(
        self,
        rid: str,
        origin_input_text: str,
        origin_input_ids: List[int],
        sampling_params: SamplingParams,
        return_logprob: bool = False,
        top_logprobs_num: int = 0,
        token_ids_logprob: List[int] = None,
        stream: bool = False,
        origin_input_ids_unpadded: Optional[Tuple[int]] = None,
        lora_id: Optional[str] = None,
        input_embeds: Optional[List[List[float]]] = None,
        token_type_ids: List[int] = None,
        session_id: Optional[str] = None,
        custom_logit_processor: Optional[str] = None,
        return_hidden_states: bool = False,
        eos_token_ids: Optional[Set[int]] = None,
        bootstrap_host: Optional[str] = None,
        bootstrap_port: Optional[int] = None,
        bootstrap_room: Optional[int] = None,
        data_parallel_rank: Optional[int] = None,
        vocab_size: Optional[int] = None,
    ):
        # Input and output info
        self.rid = rid
        self.origin_input_text = origin_input_text
        self.origin_input_ids_unpadded = (
            origin_input_ids_unpadded
            if origin_input_ids_unpadded
            else origin_input_ids  # Before image padding
        )
        self.origin_input_ids = origin_input_ids
        # Each decode stage's output ids
        self.output_ids = []
        # fill_ids = origin_input_ids + output_ids. Updated if chunked.
        self.fill_ids = []
        self.session_id = session_id
        self.input_embeds = input_embeds

        # for corss-endoder model
        self.token_type_ids = token_type_ids

        # The length of KV that have been removed in local attention chunked prefill
        self.evicted_seqlen_local = 0

        # Sampling info
        if isinstance(sampling_params.custom_params, dict):
            sampling_params = copy.copy(sampling_params)
            sampling_params.custom_params = sampling_params.custom_params | {
                "__req__": self
            }
        self.sampling_params = sampling_params
        self.custom_logit_processor = custom_logit_processor
        self.return_hidden_states = return_hidden_states
        self.lora_id = lora_id

        # Memory pool info
        self.req_pool_idx: Optional[int] = None

        # Check finish
        self.tokenizer = None
        self.finished_reason = None
        # Whether this request has finished output
        self.finished_output = None
        # If we want to abort the request in the middle of the event loop, set this to true
        # Note: We should never set finished_reason in the middle, the req will get filtered and never respond
        self.to_abort = False
        # This carries the error message for `.to_abort` and will be attached to the finished_reason at the end of the event loop
        self.to_abort_message: str = None
        self.stream = stream
        self.eos_token_ids = eos_token_ids
        self.vocab_size = vocab_size

        # For incremental decoding
        # ----- | --------- read_ids -------|
        # ----- |   surr_ids  |
        # xxxxx | xxxxxxxxxxx | xxxxxxxxxxx |
        # ----- ^ ----------- ^ ----------- ^
        # ----- 1 ----------- 2 ----------- 3
        # 1: surr_offset
        # 2: read_offset
        # 3: last token
        self.surr_offset = None  # Surrounding offset to defeat the cleanup algorithm
        self.read_offset = None
        self.decoded_text = ""

        # For multimodal inputs
        self.multimodal_inputs: Optional[MultimodalInputs] = None

        # Prefix info
        # The indices to kv cache for the shared prefix.
        self.prefix_indices: torch.Tensor = []
        # Number of tokens to run prefill.
        self.extend_input_len = 0
        # The relative logprob_start_len in an extend batch
        self.extend_logprob_start_len = 0
        self.last_node: Any = None
        self.last_host_node: Any = None
        self.host_hit_length = 0
        # The node to lock until for swa radix tree lock ref
        self.swa_uuid_for_lock: Optional[int] = None

        # Whether or not if it is chunked. It increments whenever
        # it is chunked, and decrement whenever chunked request is
        # processed.
        self.is_chunked = 0

        # For retraction
        self.is_retracted = False

        # Incremental streamining
        self.send_token_offset: int = 0
        self.send_decode_id_offset: int = 0
        # TODO (Byron): send_output_token_logprobs_offset and send_decode_id_offset can be different in disaggregation mode
        # because the decode server does not have the first output token logprobs
        self.send_output_token_logprobs_offset: int = 0

        # Logprobs (arguments)
        self.return_logprob = return_logprob
        # Start index to compute logprob from.
        self.logprob_start_len = 0
        self.top_logprobs_num = top_logprobs_num
        self.token_ids_logprob = token_ids_logprob
        self.temp_scaled_logprobs = False
        self.top_p_normalized_logprobs = False

        # Logprobs (return values)
        # True means the input logprob has been already sent to detokenizer.
        self.input_logprob_sent: bool = False
        self.input_token_logprobs_val: Optional[List[float]] = None
        self.input_token_logprobs_idx: Optional[List[int]] = None
        self.input_top_logprobs_val: Optional[List[float]] = None
        self.input_top_logprobs_idx: Optional[List[int]] = None
        self.input_token_ids_logprobs_val: Optional[List[float]] = None
        self.input_token_ids_logprobs_idx: Optional[List[int]] = None
        # Temporary holder to store input_token_logprobs.
        self.input_token_logprobs: Optional[List[Tuple[int]]] = None
        self.temp_input_top_logprobs_val: Optional[List[torch.Tensor]] = None
        self.temp_input_top_logprobs_idx: Optional[List[int]] = None
        self.temp_input_token_ids_logprobs_val: Optional[List[float]] = None
        self.temp_input_token_ids_logprobs_idx: Optional[List[int]] = None

        if return_logprob:
            # shape: (bs, 1)
            self.output_token_logprobs_val = []
            self.output_token_logprobs_idx = []
            # shape: (bs, k)
            self.output_top_logprobs_val = []
            self.output_top_logprobs_idx = []
            self.output_token_ids_logprobs_val = []
            self.output_token_ids_logprobs_idx = []
        else:
            self.output_token_logprobs_val = self.output_token_logprobs_idx = (
                self.output_top_logprobs_val
            ) = self.output_top_logprobs_idx = self.output_token_ids_logprobs_val = (
                self.output_token_ids_logprobs_idx
            ) = None
        self.hidden_states: List[List[float]] = []
        self.hidden_states_tensor = None  # Note: use tensor instead of list to transfer hidden_states when PD + MTP

        # Embedding (return values)
        self.embedding = None

        # Constrained decoding
        self.grammar: Optional[BaseGrammarObject] = None
        self.grammar_wait_ct = 0

        # The number of cached tokens that were already cached in the KV cache
        self.cached_tokens = 0
        self.already_computed = 0

        # The number of verification forward passes in the speculative decoding.
        # This is used to compute the average acceptance length per request.
        self.spec_verify_ct = 0

        # For metrics
        self.time_stats: TimeStats = TimeStats()
        self.has_log_time_stats: bool = False
        self.queue_time_start = None
        self.queue_time_end = None

        # For disaggregation
        self.bootstrap_host: str = bootstrap_host
        self.bootstrap_port: Optional[int] = bootstrap_port
        self.bootstrap_room: Optional[int] = bootstrap_room
        self.disagg_kv_sender: Optional[BaseKVSender] = None

        # For data parallel rank routing
        self.data_parallel_rank: Optional[int] = data_parallel_rank

        # the start index of the sent kv cache
        # We want to send it chunk by chunk for chunked prefill.
        # After every chunk forward, we do the following:
        # kv_send(req.input_ids[req.start_send_idx:len(req.fill_ids)])
        # start_send_idx = len(req.fill_ids)
        self.start_send_idx: int = 0

        # For overlap schedule, we delay the kv transfer until `process_batch_result_disagg_prefill` rather than `process_prefill_chunk` in non-overlap
        # This is because kv is not ready in `process_prefill_chunk`.
        # We use `tmp_end_idx` to store the end index of the kv cache to send.
        self.tmp_end_idx: int = -1
        self.metadata_buffer_index: int = -1

    @property
    def seqlen(self):
        return len(self.origin_input_ids) + len(self.output_ids)

    def extend_image_inputs(self, image_inputs):
        if self.multimodal_inputs is None:
            self.multimodal_inputs = image_inputs
        else:
            self.multimodal_inputs.merge(image_inputs)

    def finished(self) -> bool:
        # Whether request reached finished condition
        return self.finished_reason is not None

    def init_next_round_input(
        self,
        tree_cache: Optional[BasePrefixCache] = None,
    ):
        self.fill_ids = self.origin_input_ids + self.output_ids
        if tree_cache is not None:
            if isinstance(tree_cache, LoRARadixCache):
                (
                    self.prefix_indices,
                    self.last_node,
                    self.last_host_node,
                    self.host_hit_length,
                ) = tree_cache.match_prefix_with_lora_id(
                    key=LoRAKey(
                        lora_id=self.lora_id, token_ids=self.adjust_max_prefix_ids()
                    ),
                )
            else:
                (
                    self.prefix_indices,
                    self.last_node,
                    self.last_host_node,
                    self.host_hit_length,
                ) = tree_cache.match_prefix(
                    key=self.adjust_max_prefix_ids(),
                )
        self.extend_input_len = len(self.fill_ids) - len(self.prefix_indices)

    def adjust_max_prefix_ids(self):
        self.fill_ids = self.origin_input_ids + self.output_ids
        input_len = len(self.fill_ids)

        # FIXME: To work around some bugs in logprob computation, we need to ensure each
        # request has at least one token. Later, we can relax this requirement and use `input_len`.
        max_prefix_len = input_len - 1

        if self.sampling_params.max_new_tokens > 0:
            # Need at least one token to compute logits
            max_prefix_len = min(max_prefix_len, input_len - 1)

        if self.return_logprob:
            max_prefix_len = min(max_prefix_len, self.logprob_start_len)

        max_prefix_len = max(max_prefix_len, 0)
        return self.fill_ids[:max_prefix_len]

    # Based on https://github.com/vllm-project/vllm/blob/7a64d24aad69e4d2548aa0bf528d9fe63428ab01/vllm/transformers_utils/detokenizer.py#L194-L313
    def init_incremental_detokenize(self):
        first_iter = self.surr_offset is None or self.read_offset is None

        if first_iter:
            self.read_offset = len(self.origin_input_ids_unpadded)
            self.surr_offset = max(
                self.read_offset - INIT_INCREMENTAL_DETOKENIZATION_OFFSET, 0
            )

        all_ids = self.origin_input_ids_unpadded + self.output_ids
        return all_ids[self.surr_offset :], self.read_offset - self.surr_offset

    def check_finished(self):
        if self.finished():
            return

        if self.to_abort:
            self.finished_reason = FINISH_ABORT(
                message=self.to_abort_message,
            )
            return

        if len(self.output_ids) >= self.sampling_params.max_new_tokens:
            self.finished_reason = FINISH_LENGTH(
                length=self.sampling_params.max_new_tokens
            )
            return

        if self.grammar is not None:
            if self.grammar.is_terminated():
                self.finished_reason = FINISH_MATCHED_TOKEN(matched=self.output_ids[-1])
                return

        last_token_id = self.output_ids[-1]

        if not self.sampling_params.ignore_eos:
            matched_eos = False

            # Check stop token ids
            if self.sampling_params.stop_token_ids:
                matched_eos = last_token_id in self.sampling_params.stop_token_ids
            if self.eos_token_ids:
                matched_eos |= last_token_id in self.eos_token_ids
            if self.tokenizer is not None:
                matched_eos |= last_token_id == self.tokenizer.eos_token_id
                if self.tokenizer.additional_stop_token_ids:
                    matched_eos |= (
                        last_token_id in self.tokenizer.additional_stop_token_ids
                    )
            if matched_eos:
                self.finished_reason = FINISH_MATCHED_TOKEN(matched=last_token_id)
                return

        if last_token_id > self.vocab_size or last_token_id < 0:
            if self.sampling_params.stop_token_ids:
                self.output_ids[-1] = next(iter(self.sampling_params.stop_token_ids))
            if self.eos_token_ids:
                self.output_ids[-1] = next(iter(self.eos_token_ids))
            self.finished_reason = FINISH_MATCHED_STR(matched="NaN happened")
            return

        # Check stop strings
        if len(self.sampling_params.stop_strs) > 0:
            tail_str = self.tokenizer.decode(
                self.output_ids[-(self.sampling_params.stop_str_max_len + 1) :]
            )

            for stop_str in self.sampling_params.stop_strs:
                if stop_str in tail_str or stop_str in self.decoded_text:
                    self.finished_reason = FINISH_MATCHED_STR(matched=stop_str)
                    return

    def reset_for_retract(self):
        self.prefix_indices = []
        self.last_node = None
        self.swa_uuid_for_lock = None
        self.extend_input_len = 0
        self.is_retracted = True
        self.input_token_logprobs = None
        self.temp_input_top_logprobs_val = None
        self.temp_input_top_logprobs_idx = None
        self.extend_logprob_start_len = 0
        self.is_chunked = 0
        self.req_pool_idx = None
        self.already_computed = 0

    def offload_kv_cache(self, req_to_token_pool, token_to_kv_pool_allocator):
        token_indices = req_to_token_pool.req_to_token[
            self.req_pool_idx, : self.seqlen - 1
        ]
        self.kv_cache_cpu = token_to_kv_pool_allocator.get_cpu_copy(token_indices)

    def load_kv_cache(self, req_to_token_pool, token_to_kv_pool_allocator):
        token_indices = req_to_token_pool.req_to_token[
            self.req_pool_idx, : self.seqlen - 1
        ]
        token_to_kv_pool_allocator.load_cpu_copy(self.kv_cache_cpu, token_indices)
        del self.kv_cache_cpu

    def log_time_stats(self):
        # If overlap schedule, we schedule one decode batch ahead so this gets called twice.
        if self.has_log_time_stats is True:
            return

        if self.bootstrap_room is not None:
            prefix = f"Req Time Stats(rid={self.rid}, bootstrap_room={self.bootstrap_room}, input len={len(self.origin_input_ids)}, output len={len(self.output_ids)}, type={self.time_stats.get_type().value})"
        else:
            prefix = f"Req Time Stats(rid={self.rid}, input len={len(self.origin_input_ids)}, output len={len(self.output_ids)}, type={self.time_stats.get_type().value})"
        logger.info(f"{prefix}: {self.time_stats}")
        self.has_log_time_stats = True

    def set_finish_with_abort(self, error_msg: str):
        if get_tensor_model_parallel_rank() == 0:
            logger.error(f"{error_msg}, {self.rid=}")
        self.multimodal_inputs = None
        self.grammar = None
        self.origin_input_ids = [0]  # set it to one token to skip the long prefill
        self.return_logprob = False
        self.finished_reason = FINISH_ABORT(
            error_msg, HTTPStatus.BAD_REQUEST, "BadRequestError"
        )

    def __repr__(self):
        return (
            f"Req(rid={self.rid}, "
            f"input_ids={self.origin_input_ids}, output_ids={self.output_ids}, "
            f"{self.grammar=}, "
            f"{self.sampling_params=})"
        )


# Batch id
bid = 0


@dataclasses.dataclass
class ScheduleBatch(ScheduleBatchDisaggregationDecodeMixin):
    """Store all information of a batch on the scheduler."""

    # Request, memory pool, and cache
    reqs: List[Req]
    req_to_token_pool: ReqToTokenPool = None
    token_to_kv_pool_allocator: BaseTokenToKVPoolAllocator = None
    tree_cache: BasePrefixCache = None
    is_hybrid: bool = False

    # Batch configs
    model_config: ModelConfig = None
    forward_mode: ForwardMode = None
    enable_overlap: bool = False
    # Tell whether the current running batch is full so that we can skip
    # the check of whether to prefill new requests.
    # This is an optimization to reduce the overhead of the prefill check.
    batch_is_full: bool = False

    # Events
    launch_done: Optional[threading.Event] = None

    # For chunked prefill in PP
    chunked_req: Optional[Req] = None

    # Sampling info
    sampling_info: SamplingBatchInfo = None
    next_batch_sampling_info: SamplingBatchInfo = None

    # Batched arguments to model runner
    input_ids: torch.Tensor = None  # shape: [b], int64
    input_embeds: torch.Tensor = None  # shape: [b, hidden_size], float32
    token_type_ids: torch.Tensor = None  # shape: [b], int64
    req_pool_indices: torch.Tensor = None  # shape: [b], int64
    seq_lens: torch.Tensor = None  # shape: [b], int64
    # The output locations of the KV cache
    out_cache_loc: torch.Tensor = None  # shape: [b], int64
    output_ids: torch.Tensor = None  # shape: [b], int64

    # For multimodal inputs
    multimodal_inputs: Optional[List] = None

    # The sum of all sequence lengths
    seq_lens_sum: int = None
    # The original sequence lengths, Qwen-1M related
    orig_seq_lens: torch.Tensor = None  # shape: [b], int32

    # For DP attention
    global_num_tokens: Optional[List[int]] = None
    global_num_tokens_for_logprob: Optional[List[int]] = None
    is_extend_in_batch: bool = False
    can_run_dp_cuda_graph: bool = False
    tbo_split_seq_index: Optional[int] = None
    global_forward_mode: Optional[ForwardMode] = None

    # For processing logprobs
    return_logprob: bool = False
    top_logprobs_nums: Optional[List[int]] = None
    token_ids_logprobs: Optional[List[List[int]]] = None

    # For logits and logprob post processing
    temp_scaled_logprobs: bool = False
    top_p_normalized_logprobs: bool = False

    # For extend and mixed chunekd prefill
    prefix_lens: List[int] = None
    extend_lens: List[int] = None
    extend_num_tokens: Optional[int] = None
    decoding_reqs: List[Req] = None
    extend_logprob_start_lens: List[int] = None
    # It comes empty list if logprob is not required.
    extend_input_logprob_token_ids: Optional[torch.Tensor] = None

    # For encoder-decoder architectures
    encoder_cached: Optional[List[bool]] = None
    encoder_lens: Optional[torch.Tensor] = None
    encoder_lens_cpu: Optional[List[int]] = None
    encoder_out_cache_loc: Optional[torch.Tensor] = None

    # Stream
    has_stream: bool = False

    # Has grammar
    has_grammar: bool = False

    # Device
    device: str = "cuda"

    # Speculative decoding
    spec_algorithm: SpeculativeAlgorithm = None
    spec_info: Optional[Union[EagleDraftInput, EagleVerifyInput]] = None
    draft_out_cache_loc: Optional[torch.Tensor] = None

    # Whether to return hidden states
    return_hidden_states: bool = False

    # Whether this batch is prefill-only (no token generation needed)
    is_prefill_only: bool = False

    # hicache pointer for synchronizing data loading from CPU to GPU
    hicache_consumer_index: int = 0

    @classmethod
    def init_new(
        cls,
        reqs: List[Req],
        req_to_token_pool: ReqToTokenPool,
        token_to_kv_pool_allocator: BaseTokenToKVPoolAllocator,
        tree_cache: BasePrefixCache,
        model_config: ModelConfig,
        enable_overlap: bool,
        spec_algorithm: SpeculativeAlgorithm,
        chunked_req: Optional[Req] = None,
    ):
        return_logprob = any(req.return_logprob for req in reqs)

        is_hybrid = False
        if isinstance(token_to_kv_pool_allocator, SWATokenToKVPoolAllocator):
            assert (
                tree_cache is None
                or isinstance(tree_cache, SWARadixCache)
                or isinstance(tree_cache, SWAChunkCache)
            ), "SWARadixCache or SWAChunkCache is required for SWATokenToKVPoolAllocator"
            is_hybrid = True

        return cls(
            reqs=reqs,
            req_to_token_pool=req_to_token_pool,
            token_to_kv_pool_allocator=token_to_kv_pool_allocator,
            tree_cache=tree_cache,
            is_hybrid=is_hybrid,
            model_config=model_config,
            enable_overlap=enable_overlap,
            return_logprob=return_logprob,
            has_stream=any(req.stream for req in reqs),
            has_grammar=any(req.grammar for req in reqs),
            device=req_to_token_pool.device,
            spec_algorithm=spec_algorithm,
            return_hidden_states=any(req.return_hidden_states for req in reqs),
            is_prefill_only=all(
                req.sampling_params.max_new_tokens == 0 for req in reqs
            ),
            chunked_req=chunked_req,
        )

    def batch_size(self):
        return len(self.reqs)

    def is_empty(self):
        return len(self.reqs) == 0

    def alloc_req_slots(self, num_reqs: int):
        req_pool_indices = self.req_to_token_pool.alloc(num_reqs)
        if req_pool_indices is None:
            raise RuntimeError(
                "alloc_req_slots runs out of memory. "
                "Please set a smaller number for `--max-running-requests`. "
                f"{self.req_to_token_pool.available_size()=}, "
                f"{num_reqs=}, "
            )
        return req_pool_indices

    def alloc_token_slots(self, num_tokens: int, backup_state: bool = False):
        self._evict_tree_cache_if_needed(num_tokens)

        if backup_state:
            state = self.token_to_kv_pool_allocator.backup_state()

        out_cache_loc = self.token_to_kv_pool_allocator.alloc(num_tokens)
        if out_cache_loc is None:
            phase_str = "Prefill" if self.forward_mode.is_extend() else "Decode"
            error_msg = (
                f"{phase_str} out of memory. Try to lower your batch size.\n"
                f"Try to allocate {num_tokens} tokens.\n"
                f"{self._available_and_evictable_str()}"
            )
            logger.error(error_msg)
            if self.tree_cache is not None:
                self.tree_cache.pretty_print()
            raise RuntimeError(error_msg)

        if backup_state:
            return out_cache_loc, state
        else:
            return out_cache_loc

    def alloc_paged_token_slots_extend(
        self,
        prefix_lens: torch.Tensor,
        seq_lens: torch.Tensor,
        last_loc: torch.Tensor,
        extend_num_tokens: int,
        backup_state: bool = False,
    ):
        # Over estimate the number of tokens: assume each request needs a new page.
        num_tokens = (
            extend_num_tokens
            + len(seq_lens) * self.token_to_kv_pool_allocator.page_size
        )
        self._evict_tree_cache_if_needed(num_tokens)

        if backup_state:
            state = self.token_to_kv_pool_allocator.backup_state()

        out_cache_loc = self.token_to_kv_pool_allocator.alloc_extend(
            prefix_lens, seq_lens, last_loc, extend_num_tokens
        )
        if out_cache_loc is None:
            error_msg = (
                f"Prefill out of memory. Try to lower your batch size.\n"
                f"Try to allocate {extend_num_tokens} tokens.\n"
                f"{self._available_and_evictable_str()}"
            )
            logger.error(error_msg)
            raise RuntimeError(error_msg)

        if backup_state:
            return out_cache_loc, state
        else:
            return out_cache_loc

    def alloc_paged_token_slots_decode(
        self,
        seq_lens: torch.Tensor,
        last_loc: torch.Tensor,
        backup_state: bool = False,
    ):
        # Over estimate the number of tokens: assume each request needs a new page.
        num_tokens = len(seq_lens) * self.token_to_kv_pool_allocator.page_size
        self._evict_tree_cache_if_needed(num_tokens)

        if backup_state:
            state = self.token_to_kv_pool_allocator.backup_state()

        out_cache_loc = self.token_to_kv_pool_allocator.alloc_decode(seq_lens, last_loc)
        if out_cache_loc is None:
            error_msg = (
                f"Decode out of memory. Try to lower your batch size.\n"
                f"Try to allocate {len(seq_lens)} tokens.\n"
                f"{self._available_and_evictable_str()}"
            )
            logger.error(error_msg)
            raise RuntimeError(error_msg)

        if backup_state:
            return out_cache_loc, state
        else:
            return out_cache_loc

    def prepare_encoder_info_extend(self, input_ids: List[int], seq_lens: List[int]):
        self.encoder_lens_cpu = []
        self.encoder_cached = []

        for req in self.reqs:
            im = req.multimodal_inputs
            if im is None or im.num_image_tokens is None:
                # No image input
                self.encoder_lens_cpu.append(0)
                self.encoder_cached.append(True)
            else:
                self.encoder_lens_cpu.append(im.num_image_tokens)
                self.encoder_cached.append(
                    self.forward_mode.is_decode()
                    or len(req.prefix_indices) >= im.num_image_tokens
                )

        self.encoder_lens = torch.tensor(self.encoder_lens_cpu, dtype=torch.int64).to(
            self.device, non_blocking=True
        )

        # Strip encoder infos
        pt = 0
        decoder_out_cache_loc = []
        encoder_out_cache_loc = []
        for i, req in enumerate(self.reqs):
            encoder_len = self.encoder_lens_cpu[i]
            seq_lens[i] -= encoder_len

            if len(req.prefix_indices) < encoder_len:
                # NOTE: the encoder part should be considered as a whole
                assert len(req.prefix_indices) == 0
                input_ids[i] = input_ids[i][encoder_len:]
                encoder_out_cache_loc.append(self.out_cache_loc[pt : pt + encoder_len])
                decoder_out_cache_loc.append(
                    self.out_cache_loc[pt + encoder_len : pt + req.extend_input_len]
                )
                self.extend_lens[i] -= encoder_len
                self.extend_num_tokens -= encoder_len
            else:
                decoder_out_cache_loc.append(
                    self.out_cache_loc[pt : pt + req.extend_input_len]
                )
                self.prefix_lens[i] -= encoder_len

            pt += req.extend_input_len

        # Reassign
        self.input_ids = torch.tensor(sum(input_ids, []), dtype=torch.int64).to(
            self.device, non_blocking=True
        )
        self.seq_lens = torch.tensor(seq_lens, dtype=torch.int64).to(
            self.device, non_blocking=True
        )

        if not decoder_out_cache_loc:
            self.out_cache_loc = torch.zeros(0, dtype=torch.int64).to(
                self.device, non_blocking=True
            )
        else:
            self.out_cache_loc = torch.cat(decoder_out_cache_loc)

        if not encoder_out_cache_loc:
            self.encoder_out_cache_loc = torch.zeros(0, dtype=torch.int64).to(
                self.device, non_blocking=True
            )
        else:
            self.encoder_out_cache_loc = torch.cat(encoder_out_cache_loc)

        assert (
            len(self.out_cache_loc) == self.extend_num_tokens
        ), f"Expected {len(self.out_cache_loc)}, got {self.extend_num_tokens}"

    def prepare_for_extend(self):
        self.forward_mode = ForwardMode.EXTEND

        # Allocate req slots
        bs = len(self.reqs)
        req_pool_indices = self.alloc_req_slots(bs)

        # Init tensors
        reqs = self.reqs
        input_ids = [r.fill_ids[len(r.prefix_indices) :] for r in reqs]
        extend_num_tokens = sum(len(ids) for ids in input_ids)
        seq_lens = [len(r.fill_ids) for r in reqs]
        orig_seq_lens = [max(len(r.fill_ids), len(r.origin_input_ids)) for r in reqs]
        prefix_lens = [len(r.prefix_indices) for r in reqs]
        extend_lens = [r.extend_input_len for r in reqs]

        token_type_ids = [
            r.token_type_ids for r in reqs if r.token_type_ids is not None
        ]

        req_pool_indices_tensor = torch.tensor(req_pool_indices, dtype=torch.int64).to(
            self.device, non_blocking=True
        )
        input_ids_tensor = torch.tensor(
            list(chain.from_iterable(input_ids)), dtype=torch.int64
        ).to(self.device, non_blocking=True)
        seq_lens_tensor = torch.tensor(seq_lens, dtype=torch.int64).to(
            self.device, non_blocking=True
        )
        orig_seq_lens_tensor = torch.tensor(orig_seq_lens, dtype=torch.int32).to(
            self.device, non_blocking=True
        )
        prefix_lens_tensor = torch.tensor(
            prefix_lens, dtype=torch.int64, device=self.device
        )

        token_type_ids_tensor = None
        if len(token_type_ids) > 0:
            token_type_ids_tensor = torch.tensor(
                sum(token_type_ids, []), dtype=torch.int64
            ).to(self.device, non_blocking=True)

        extend_lens_tensor = seq_lens_tensor - prefix_lens_tensor

        # Copy prefix and do some basic check
        input_embeds = []
        extend_input_logprob_token_ids = []
        multimodal_inputs = []

        for i, (req, seq_len, pre_len) in enumerate(zip(reqs, seq_lens, prefix_lens)):
            req.req_pool_idx = req_pool_indices[i]
            assert seq_len - pre_len == req.extend_input_len

            if pre_len > 0:
                self.req_to_token_pool.write(
                    (req.req_pool_idx, slice(0, pre_len)), req.prefix_indices
                )
                if isinstance(self.tree_cache, SWAChunkCache):
                    self.tree_cache.evict_swa(
                        req, pre_len, self.model_config.attention_chunk_size
                    )

            # If input_embeds are available, store them
            if req.input_embeds is not None:
                # If req.input_embeds is already a list, append its content directly
                input_embeds.extend(req.input_embeds)  # Use extend to avoid nesting

            multimodal_inputs.append(req.multimodal_inputs)

            req.cached_tokens += pre_len - req.already_computed
            req.already_computed = seq_len
            req.is_retracted = False

            # Compute the relative logprob_start_len in an extend batch
            if req.logprob_start_len >= pre_len:
                req.extend_logprob_start_len = min(
                    req.logprob_start_len - pre_len,
                    req.extend_input_len,
                    req.seqlen - 1,
                )
            else:
                req.extend_logprob_start_len = 0

            if self.return_logprob:
                # Find input logprob token ids.
                # First, find a global index within origin_input_ids and slide it by 1
                # to compute input logprobs. It is because you need the next token
                # to compute input logprobs. E.g., (chunk size 2)
                #
                # input_logprobs = [1, 2, 3, 4]
                # fill_ids = [1, 2]
                # extend_input_logprob_token_id = [2, 3]
                #
                # Note that it can also overflow. In this case, we pad it with 0.
                # input_logprobs = [1, 2, 3, 4]
                # fill_ids = [3, 4]
                # extend_input_logprob_token_id = [4, 0]
                global_start_idx, global_end_idx = (
                    len(req.prefix_indices),
                    len(req.fill_ids),
                )
                # Apply logprob_start_len
                if global_start_idx < req.logprob_start_len:
                    global_start_idx = req.logprob_start_len

                logprob_token_ids = req.origin_input_ids[
                    global_start_idx + 1 : global_end_idx + 1
                ]
                extend_input_logprob_token_ids.extend(logprob_token_ids)

                # We will need req.extend_input_len - req.extend_logprob_start_len number of
                # tokens, and logprob_token_ids is for input logprob, so pad the rest of them by 0.
                extend_input_logprob_token_ids.extend(
                    [0]
                    * (
                        req.extend_input_len
                        - req.extend_logprob_start_len
                        - len(logprob_token_ids)
                    )
                )

        if self.return_logprob:
            extend_input_logprob_token_ids = torch.tensor(
                extend_input_logprob_token_ids
            )
        else:
            extend_input_logprob_token_ids = None

        # Allocate memory
        if self.token_to_kv_pool_allocator.page_size == 1:
            out_cache_loc = self.alloc_token_slots(extend_num_tokens)
        else:
            last_loc = get_last_loc(
                self.req_to_token_pool.req_to_token,
                req_pool_indices_tensor,
                prefix_lens_tensor,
            )
            out_cache_loc = self.alloc_paged_token_slots_extend(
                prefix_lens_tensor, seq_lens_tensor, last_loc, extend_num_tokens
            )

        # Set fields
        self.input_ids = input_ids_tensor
        self.req_pool_indices = req_pool_indices_tensor
        self.seq_lens = seq_lens_tensor
        self.orig_seq_lens = orig_seq_lens_tensor
        self.out_cache_loc = out_cache_loc
        self.input_embeds = (
            torch.tensor(input_embeds).to(self.device, non_blocking=True)
            if input_embeds
            else None
        )
        for mm_input in multimodal_inputs:
            if mm_input is None:
                continue
            for mm_item in mm_input.mm_items:
                pixel_values = getattr(mm_item, "feature", None)
                if isinstance(pixel_values, torch.Tensor):
                    mm_item.feature = pixel_values.to(self.device, non_blocking=True)
        self.multimodal_inputs = multimodal_inputs
        self.token_type_ids = token_type_ids_tensor
        self.seq_lens_sum = sum(seq_lens)

        if self.return_logprob:
            self.top_logprobs_nums = [r.top_logprobs_num for r in reqs]
            self.token_ids_logprobs = [r.token_ids_logprob for r in reqs]

        self.extend_logprob_start_lens = [r.extend_logprob_start_len for r in reqs]
        self.extend_num_tokens = extend_num_tokens
        self.prefix_lens = prefix_lens
        self.extend_lens = extend_lens
        self.extend_input_logprob_token_ids = extend_input_logprob_token_ids

        # Write to req_to_token_pool
        if support_triton(global_server_args_dict.get("attention_backend")):
            # TODO: some tensors can be reused for ForwardBatchInfo (e.g., extend_lens, cumsum_start)

            write_req_to_token_pool_triton[(bs,)](
                self.req_to_token_pool.req_to_token,
                req_pool_indices_tensor,
                prefix_lens_tensor,
                seq_lens_tensor,
                extend_lens_tensor,
                out_cache_loc,
                self.req_to_token_pool.req_to_token.shape[1],
            )
        else:
            pt = 0
            for i in range(bs):
                self.req_to_token_pool.write(
                    (req_pool_indices[i], slice(prefix_lens[i], seq_lens[i])),
                    out_cache_loc[pt : pt + extend_lens[i]],
                )
                pt += extend_lens[i]

        if self.model_config.is_encoder_decoder:
            self.prepare_encoder_info_extend(input_ids, seq_lens)

        # Build sampling info
        self.sampling_info = SamplingBatchInfo.from_schedule_batch(
            self,
            self.model_config.vocab_size,
        )

    def prepare_for_split_prefill(self):
        self.prepare_for_extend()
        # For split prefill, we need to set the forward mode to SPLIT_PREFILL
        self.forward_mode = ForwardMode.SPLIT_PREFILL

    def mix_with_running(self, running_batch: "ScheduleBatch"):
        self.forward_mode = ForwardMode.MIXED
        running_bs = running_batch.batch_size()

        for req in running_batch.reqs:
            req.fill_ids = req.origin_input_ids + req.output_ids
            req.extend_input_len = 1

        input_ids = torch.cat([self.input_ids, running_batch.input_ids])
        out_cache_loc = torch.cat([self.out_cache_loc, running_batch.out_cache_loc])

        self.merge_batch(running_batch)
        self.input_ids = input_ids
        self.out_cache_loc = out_cache_loc

        # For overlap scheduler, the output_ids has one step delay
        delta = 0 if self.enable_overlap else -1

        # NOTE: prefix_indices is what has been cached, but we don't cache each decode step
        self.prefix_lens.extend(
            [
                len(r.origin_input_ids) + len(r.output_ids) + delta
                for r in running_batch.reqs
            ]
        )
        self.extend_lens.extend([1] * running_bs)
        self.extend_num_tokens += running_bs
        # TODO (lianmin): Revisit this. It should be seq_len - 1
        self.extend_logprob_start_lens.extend([0] * running_bs)

    def new_page_count_next_decode(self):
        page_size = self.token_to_kv_pool_allocator.page_size
        if page_size == 1:
            return len(self.reqs)
        # In the decoding phase, the length of a request's KV cache should be
        # the total length of the request minus 1
        return (
            sum(1 for req in self.reqs if req.seqlen % page_size == 0)
            if self.enable_overlap
            else sum(1 for req in self.reqs if (req.seqlen - 1) % page_size == 0)
        )

    def check_decode_mem(self, buf_multiplier=1):
        num_tokens = (
            self.new_page_count_next_decode()
            * buf_multiplier
            * self.token_to_kv_pool_allocator.page_size
        )

        self._evict_tree_cache_if_needed(num_tokens)
        return self._is_available_size_sufficient(num_tokens)

    def retract_decode(self, server_args: ServerArgs):
        """Retract the decoding requests when there is not enough memory."""
        sorted_indices = list(range(len(self.reqs)))

        # TODO(lsyin): improve retraction policy for radix cache
        # For spec decoding, filter_batch API can only filter
        # requests from the back, so we can only retract from the back.
        # TODO(sang): Clean up finish path and support better retract
        # policy.
        if not server_args.speculative_algorithm:
            sorted_indices.sort(
                key=lambda i: (
                    len(self.reqs[i].output_ids),
                    -len(self.reqs[i].origin_input_ids),
                ),
                reverse=True,
            )

        def get_required_tokens(num_reqs: int):
            headroom_for_spec_decode = 0
            if server_args.speculative_algorithm:
                headroom_for_spec_decode += (
                    num_reqs
                    * server_args.speculative_eagle_topk
                    * server_args.speculative_num_steps
                    + num_reqs * server_args.speculative_num_draft_tokens
                )
            return (
                num_reqs * global_config.retract_decode_steps + headroom_for_spec_decode
            )

        def _get_available_size():
            if self.is_hybrid:
                return min(
                    self.token_to_kv_pool_allocator.full_available_size(),
                    self.token_to_kv_pool_allocator.swa_available_size(),
                )
            else:
                return self.token_to_kv_pool_allocator.available_size()

        retracted_reqs = []
        seq_lens_cpu = self.seq_lens.cpu().numpy()
        first_iter = True
        while (
            _get_available_size() < get_required_tokens(len(sorted_indices))
            or first_iter
        ):
            if len(sorted_indices) == 1:
                # Corner case: only one request left
                if self.is_hybrid:
                    full_available_size = (
                        self.token_to_kv_pool_allocator.full_available_size()
                    )
                    swa_available_size = (
                        self.token_to_kv_pool_allocator.swa_available_size()
                    )
                    assert (
                        full_available_size > 0 and swa_available_size > 0
                    ), f"No space left for only one request in SWA mode {full_available_size=}, {swa_available_size=}"
                else:
                    assert (
                        self.token_to_kv_pool_allocator.available_size() > 0
                    ), f"No space left for only one request, {self.token_to_kv_pool_allocator.available_size()=}"
                break

            first_iter = False
            idx = sorted_indices.pop()
            req = self.reqs[idx]
            retracted_reqs.append(req)

            if server_args.disaggregation_mode == "decode":
                req.offload_kv_cache(
                    self.req_to_token_pool, self.token_to_kv_pool_allocator
                )

            if isinstance(self.tree_cache, ChunkCache):
                # ChunkCache does not have eviction
                token_indices = self.req_to_token_pool.req_to_token[
                    req.req_pool_idx, : seq_lens_cpu[idx]
                ]
                self.token_to_kv_pool_allocator.free(token_indices)
                self.req_to_token_pool.free(req.req_pool_idx)
            else:
                # TODO: apply more fine-grained retraction
                last_uncached_pos = (
                    len(req.prefix_indices) // server_args.page_size
                ) * server_args.page_size
                token_indices = self.req_to_token_pool.req_to_token[
                    req.req_pool_idx, last_uncached_pos : seq_lens_cpu[idx]
                ]
                self.token_to_kv_pool_allocator.free(token_indices)
                self.req_to_token_pool.free(req.req_pool_idx)

                # release the last node
                if self.is_hybrid:
                    self.tree_cache.dec_lock_ref(req.last_node, req.swa_uuid_for_lock)
                else:
                    self.tree_cache.dec_lock_ref(req.last_node)

                # NOTE(lsyin): we should use the newly evictable memory instantly.
                num_tokens = len(sorted_indices) * global_config.retract_decode_steps
                self._evict_tree_cache_if_needed(num_tokens)

            req.reset_for_retract()

            if len(retracted_reqs) == 0:
                # Corner case: only one request left
                raise ValueError(
                    "Failed to retract any request. No space left for only one request."
                )

        self.filter_batch(keep_indices=sorted_indices)

        # Reqs in batch are filtered
        total_decoded_tokens = sum(len(r.output_ids) for r in self.reqs)
        total_max_new_tokens = sum(r.sampling_params.max_new_tokens for r in self.reqs)

        new_estimate_ratio = (
            total_decoded_tokens + global_config.retract_decode_steps * len(self.reqs)
        ) / total_max_new_tokens
        new_estimate_ratio = min(1.0, new_estimate_ratio)

        return retracted_reqs, new_estimate_ratio

    def prepare_encoder_info_decode(self):
        # Reset the encoder cached status
        self.encoder_cached = [True] * len(self.reqs)

    def prepare_for_idle(self):
        self.forward_mode = ForwardMode.IDLE
        self.input_ids = torch.empty(0, dtype=torch.int64, device=self.device)
        self.seq_lens = torch.empty(0, dtype=torch.int64, device=self.device)
        self.orig_seq_lens = torch.empty(0, dtype=torch.int32, device=self.device)
        self.out_cache_loc = torch.empty(0, dtype=torch.int64, device=self.device)
        self.req_pool_indices = torch.empty(0, dtype=torch.int32, device=self.device)
        self.seq_lens_sum = 0
        self.extend_num_tokens = 0
        self.sampling_info = SamplingBatchInfo.from_schedule_batch(
            self,
            self.model_config.vocab_size,
        )

    def prepare_for_decode(self):
        self.forward_mode = ForwardMode.DECODE
        bs = len(self.reqs)

        if self.spec_algorithm.is_eagle():
            assert self.token_to_kv_pool_allocator.page_size == 1, "Eagle only supports page size 1"
            self.draft_out_cache_loc, backup_state = self.alloc_token_slots(
                bs * global_server_args_dict["speculative_num_steps"] * global_server_args_dict["speculative_eagle_topk"],
                backup_state=True
            )
            self.token_to_kv_pool_allocator.restore_state(backup_state)
            self.out_cache_loc = self.alloc_token_slots(bs * global_server_args_dict["speculative_num_draft_tokens"])
            return

        if self.sampling_info.penalizer_orchestrator.is_required:
            if self.enable_overlap:
                # TODO: this can be slow, optimize this.
                delayed_output_ids = torch.tensor(
                    [
                        (
                            req.output_ids[-1]
                            if len(req.output_ids)
                            else req.origin_input_ids[-1]
                        )
                        for req in self.reqs
                    ],
                    dtype=torch.int64,
                    device=self.device,
                )
                self.sampling_info.penalizer_orchestrator.cumulate_output_tokens(
                    delayed_output_ids
                )
            else:
                self.sampling_info.penalizer_orchestrator.cumulate_output_tokens(
                    self.output_ids.to(torch.int64)
                )

        # Update fields
        self.input_ids = self.output_ids
        self.output_ids = None

        if self.model_config.is_encoder_decoder:
            locs = self.encoder_lens + self.seq_lens
            self.prepare_encoder_info_decode()
        else:
            locs = self.seq_lens.clone()

        if self.enable_overlap:
            # Do not use in-place operations in the overlap mode
            self.seq_lens = self.seq_lens + 1
            self.orig_seq_lens = self.orig_seq_lens + 1
        else:
            # A faster in-place version
            self.seq_lens.add_(1)
            self.orig_seq_lens.add_(1)
        self.seq_lens_sum += bs

        # free memory
        if isinstance(self.tree_cache, SWAChunkCache):
            for req in self.reqs:
                self.tree_cache.evict_swa(
                    req, req.seqlen - 1, self.model_config.attention_chunk_size
                )

        # Allocate memory
        if self.token_to_kv_pool_allocator.page_size == 1:
            self.out_cache_loc = self.alloc_token_slots(bs)
        else:
            last_loc = self.req_to_token_pool.req_to_token[
                self.req_pool_indices, self.seq_lens - 2
            ]
            self.out_cache_loc = self.alloc_paged_token_slots_decode(
                self.seq_lens, last_loc
            )

        self.req_to_token_pool.write(
            (self.req_pool_indices, locs), self.out_cache_loc.to(torch.int32)
        )

    def filter_batch(
        self,
        chunked_req_to_exclude: Optional[Union[Req, List[Req]]] = None,
        keep_indices: Optional[List[int]] = None,
    ):
        if keep_indices is None:
            if isinstance(chunked_req_to_exclude, Req):
                chunked_req_to_exclude = [chunked_req_to_exclude]
            elif chunked_req_to_exclude is None:
                chunked_req_to_exclude = []
            keep_indices = [
                i
                for i in range(len(self.reqs))
                if not self.reqs[i].finished()
                and self.reqs[i] not in chunked_req_to_exclude
            ]

        if keep_indices is None or len(keep_indices) == 0:
            # Filter out all requests
            self.reqs = []
            return

        if len(keep_indices) == len(self.reqs):
            # No need to filter
            return

        keep_indices_device = torch.tensor(keep_indices, dtype=torch.int64).to(
            self.device, non_blocking=True
        )

        if self.model_config.is_encoder_decoder:
            self.encoder_lens = self.encoder_lens[keep_indices_device]
            self.encoder_lens_cpu = [self.encoder_lens_cpu[i] for i in keep_indices]

        self.reqs = [self.reqs[i] for i in keep_indices]
        if self.multimodal_inputs is not None:
            self.multimodal_inputs = [self.multimodal_inputs[i] for i in keep_indices]
        self.req_pool_indices = self.req_pool_indices[keep_indices_device]
        self.seq_lens = self.seq_lens[keep_indices_device]
        self.orig_seq_lens = self.orig_seq_lens[keep_indices_device]
        self.out_cache_loc = None
        self.seq_lens_sum = self.seq_lens.sum().item()
        if self.output_ids is not None:
            self.output_ids = self.output_ids[keep_indices_device]
        self.return_logprob = any(req.return_logprob for req in self.reqs)
        if self.return_logprob:
            self.top_logprobs_nums = [self.top_logprobs_nums[i] for i in keep_indices]
            self.token_ids_logprobs = [self.token_ids_logprobs[i] for i in keep_indices]
        else:
            self.top_logprobs_nums = None
            self.token_ids_logprobs = None

        self.has_stream = any(req.stream for req in self.reqs)
        self.has_grammar = any(req.grammar for req in self.reqs)

        self.sampling_info.filter_batch(keep_indices, keep_indices_device)
        if self.spec_info:
            self.spec_info.filter_batch(keep_indices_device)

    def merge_batch(self, other: "ScheduleBatch"):
        # Penalizer orchestrator must be merged before Batch.reqs is merged. This is because
        # orchestrator.merge() depends on Batch.reqs during preparation of each penalizers, so it
        # needs to be called with pre-merged Batch.reqs.
        self.sampling_info.merge_batch(other.sampling_info)

        # Encoder-decoder infos
        if self.model_config.is_encoder_decoder:
            self.encoder_lens = torch.cat([self.encoder_lens, other.encoder_lens])
            self.encoder_lens_cpu.extend(other.encoder_lens_cpu)
        self.req_pool_indices = torch.cat(
            [self.req_pool_indices, other.req_pool_indices]
        )
        self.seq_lens = torch.cat([self.seq_lens, other.seq_lens])
        self.orig_seq_lens = torch.cat([self.orig_seq_lens, other.orig_seq_lens])
        self.out_cache_loc = None
        self.seq_lens_sum += other.seq_lens_sum
        if self.output_ids is not None:
            self.output_ids = torch.cat([self.output_ids, other.output_ids])
        if self.return_logprob and other.return_logprob:
            self.top_logprobs_nums.extend(other.top_logprobs_nums)
            self.token_ids_logprobs.extend(other.token_ids_logprobs)
        elif self.return_logprob:
            self.top_logprobs_nums.extend([0] * len(other.reqs))
            self.token_ids_logprobs.extend([None] * len(other.reqs))
        elif other.return_logprob:
            self.top_logprobs_nums = [0] * len(self.reqs) + other.top_logprobs_nums
            self.token_ids_logprobs = [None] * len(self.reqs) + other.token_ids_logprobs
        self.reqs.extend(other.reqs)
        if self.multimodal_inputs is not None:
            self.multimodal_inputs.extend(other.multimodal_inputs)

        self.return_logprob |= other.return_logprob
        self.has_stream |= other.has_stream
        self.has_grammar |= other.has_grammar
        self.return_hidden_states |= other.return_hidden_states

        if self.spec_info:
            self.spec_info.merge_batch(other.spec_info)

    def get_model_worker_batch(
        self, seq_lens_cpu_cache: Optional[torch.Tensor] = None
    ) -> ModelWorkerBatch:
        if self.forward_mode.is_decode_or_idle():
            extend_seq_lens = extend_prefix_lens = extend_logprob_start_lens = None
        else:
            extend_seq_lens = self.extend_lens
            extend_prefix_lens = self.prefix_lens
            extend_logprob_start_lens = self.extend_logprob_start_lens

        if self.sampling_info:
            if self.has_grammar:
                self.sampling_info.grammars = [req.grammar for req in self.reqs]
            else:
                self.sampling_info.grammars = None

        seq_lens_cpu = (
            seq_lens_cpu_cache
            if seq_lens_cpu_cache is not None
            else self.seq_lens.cpu()
        )

        global bid
        bid += 1
        return ModelWorkerBatch(
            bid=bid,
            forward_mode=self.forward_mode,
            input_ids=self.input_ids,
            req_pool_indices=self.req_pool_indices,
            seq_lens=self.seq_lens,
            orig_seq_lens=self.orig_seq_lens,
            out_cache_loc=self.out_cache_loc,
            seq_lens_cpu=seq_lens_cpu,
            seq_lens_sum=self.seq_lens_sum,
            return_logprob=self.return_logprob,
            top_logprobs_nums=self.top_logprobs_nums,
            token_ids_logprobs=self.token_ids_logprobs,
            global_num_tokens=self.global_num_tokens,
            global_num_tokens_for_logprob=self.global_num_tokens_for_logprob,
            is_extend_in_batch=self.is_extend_in_batch,
            can_run_dp_cuda_graph=self.can_run_dp_cuda_graph,
            tbo_split_seq_index=self.tbo_split_seq_index,
            global_forward_mode=self.global_forward_mode,
            extend_num_tokens=self.extend_num_tokens,
            extend_seq_lens=extend_seq_lens,
            extend_prefix_lens=extend_prefix_lens,
            extend_logprob_start_lens=extend_logprob_start_lens,
            multimodal_inputs=self.multimodal_inputs,
            encoder_cached=self.encoder_cached,
            encoder_lens=self.encoder_lens,
            encoder_lens_cpu=self.encoder_lens_cpu,
            encoder_out_cache_loc=self.encoder_out_cache_loc,
            lora_ids=[req.lora_id for req in self.reqs],
            sampling_info=self.sampling_info,
            input_embeds=self.input_embeds,
            token_type_ids=self.token_type_ids,
            spec_algorithm=self.spec_algorithm,
            spec_info=self.spec_info,
            draft_out_cache_loc=self.draft_out_cache_loc,
            hicache_consumer_index=self.hicache_consumer_index,
            capture_hidden_mode=(
                CaptureHiddenMode.FULL
                if self.return_hidden_states
                else (
                    getattr(
                        self.spec_info, "capture_hidden_mode", CaptureHiddenMode.NULL
                    )
                    if self.spec_info
                    else CaptureHiddenMode.NULL
                )
            ),
            extend_input_logprob_token_ids=self.extend_input_logprob_token_ids,
            launch_done=self.launch_done,
        )

    def copy(self):
        # Only contain fields that will be used by process_batch_result
        return ScheduleBatch(
            reqs=self.reqs,
            model_config=self.model_config,
            forward_mode=self.forward_mode,
            out_cache_loc=self.out_cache_loc,
            return_logprob=self.return_logprob,
            decoding_reqs=self.decoding_reqs,
            spec_algorithm=self.spec_algorithm,
            global_num_tokens=self.global_num_tokens,
            global_num_tokens_for_logprob=self.global_num_tokens_for_logprob,
            can_run_dp_cuda_graph=self.can_run_dp_cuda_graph,
            is_extend_in_batch=self.is_extend_in_batch,
            is_prefill_only=self.is_prefill_only,
        )

    def _evict_tree_cache_if_needed(self, num_tokens: int):
        if isinstance(self.tree_cache, (SWAChunkCache, ChunkCache)):
            return

        if self.is_hybrid:
            full_available_size = self.token_to_kv_pool_allocator.full_available_size()
            swa_available_size = self.token_to_kv_pool_allocator.swa_available_size()

            if full_available_size < num_tokens or swa_available_size < num_tokens:
                if self.tree_cache is not None:
                    full_num_tokens = max(0, num_tokens - full_available_size)
                    swa_num_tokens = max(0, num_tokens - swa_available_size)
                    self.tree_cache.evict(full_num_tokens, swa_num_tokens)
        else:
            if self.token_to_kv_pool_allocator.available_size() < num_tokens:
                if self.tree_cache is not None:
                    self.tree_cache.evict(num_tokens)

    def _is_available_size_sufficient(self, num_tokens: int) -> bool:
        if self.is_hybrid:
            return (
                self.token_to_kv_pool_allocator.full_available_size() >= num_tokens
                and self.token_to_kv_pool_allocator.swa_available_size() >= num_tokens
            )
        else:
            return self.token_to_kv_pool_allocator.available_size() >= num_tokens

    def _available_and_evictable_str(self) -> str:
        if self.is_hybrid:
            full_available_size = self.token_to_kv_pool_allocator.full_available_size()
            swa_available_size = self.token_to_kv_pool_allocator.swa_available_size()
            full_evictable_size = self.tree_cache.full_evictable_size()
            swa_evictable_size = self.tree_cache.swa_evictable_size()
            return (
                f"Available full tokens: {full_available_size + full_evictable_size} ({full_available_size=} + {full_evictable_size=})\n"
                f"Available swa tokens: {swa_available_size + swa_evictable_size} ({swa_available_size=} + {swa_evictable_size=})\n"
                f"Full LRU list evictable size: {self.tree_cache.full_lru_list_evictable_size()}\n"
                f"SWA LRU list evictable size: {self.tree_cache.swa_lru_list_evictable_size()}\n"
            )
        else:
            available_size = self.token_to_kv_pool_allocator.available_size()
            evictable_size = self.tree_cache.evictable_size()
            return f"Available tokens: {available_size + evictable_size} ({available_size=} + {evictable_size=})\n"

    def __str__(self):
        return (
            f"ScheduleBatch(forward_mode={self.forward_mode.name if self.forward_mode else 'None'}, "
            f"#req={(len(self.reqs))})"
        )


@dataclasses.dataclass
class ModelWorkerBatch:
    # The batch id
    bid: int
    # The forward mode
    forward_mode: ForwardMode
    # The input ids
    input_ids: torch.Tensor
    # The indices of requests in the req_to_token_pool
    req_pool_indices: torch.Tensor
    # The sequence length
    seq_lens: torch.Tensor
    # The indices of output tokens in the token_to_kv_pool_allocator
    out_cache_loc: torch.Tensor
    # The sequence length tensor on CPU
    seq_lens_cpu: Optional[torch.Tensor]
    seq_lens_sum: int

    # For logprob
    return_logprob: bool
    top_logprobs_nums: Optional[List[int]]
    token_ids_logprobs: Optional[List[List[int]]]

    # For DP attention
    global_num_tokens: Optional[List[int]]
    global_num_tokens_for_logprob: Optional[List[int]]
    is_extend_in_batch: bool
    can_run_dp_cuda_graph: bool
    tbo_split_seq_index: Optional[int]
    global_forward_mode: Optional[ForwardMode]

    # For extend
    extend_num_tokens: Optional[int]
    extend_seq_lens: Optional[List[int]]
    extend_prefix_lens: Optional[List[int]]
    extend_logprob_start_lens: Optional[List[int]]
    extend_input_logprob_token_ids: Optional[torch.Tensor]

    # For multimodal
    multimodal_inputs: Optional[List[MultimodalInputs]]

    # For encoder-decoder
    encoder_cached: Optional[List[bool]]
    encoder_lens: Optional[torch.Tensor]
    encoder_lens_cpu: Optional[List[int]]
    encoder_out_cache_loc: Optional[torch.Tensor]

    # For LoRA
    lora_ids: Optional[List[str]]

    # Sampling info
    sampling_info: SamplingBatchInfo

    # The original sequence lengths, Qwen-1M related
    orig_seq_lens: Optional[torch.Tensor] = None

    # The input Embeds
    input_embeds: Optional[torch.Tensor] = None

    # For corss-encoder model
    token_type_ids: Optional[torch.Tensor] = None

    # Speculative decoding
    spec_algorithm: SpeculativeAlgorithm = None
    spec_info: Optional[Union[EagleVerifyInput, EagleDraftInput]] = None
    draft_out_cache_loc: Optional[torch.Tensor] = None
    # If set, the output of the batch contains the hidden states of the run.
    capture_hidden_mode: CaptureHiddenMode = None
    hicache_consumer_index: int = 0

    # Overlap event
    launch_done: Optional[threading.Event] = None


@triton.jit
def write_req_to_token_pool_triton(
    req_to_token_ptr,  # [max_batch, max_context_len]
    req_pool_indices,
    pre_lens,
    seq_lens,
    extend_lens,
    out_cache_loc,
    req_to_token_ptr_stride: tl.constexpr,
):
    BLOCK_SIZE: tl.constexpr = 512
    pid = tl.program_id(0)

    req_pool_index = tl.load(req_pool_indices + pid)
    pre_len = tl.load(pre_lens + pid)
    seq_len = tl.load(seq_lens + pid)

    # NOTE: This can be slow for large bs
    cumsum_start = tl.cast(0, tl.int64)
    for i in range(pid):
        cumsum_start += tl.load(extend_lens + i)

    num_loop = tl.cdiv(seq_len - pre_len, BLOCK_SIZE)
    for i in range(num_loop):
        offset = tl.arange(0, BLOCK_SIZE) + i * BLOCK_SIZE
        mask = offset < (seq_len - pre_len)
        value = tl.load(out_cache_loc + cumsum_start + offset, mask=mask)
        tl.store(
            req_to_token_ptr
            + req_pool_index * req_to_token_ptr_stride
            + offset
            + pre_len,
            value,
            mask=mask,
        )


def get_last_loc(
    req_to_token: torch.Tensor,
    req_pool_indices_tensor: torch.Tensor,
    prefix_lens_tensor: torch.Tensor,
) -> torch.Tensor:
    if (
        global_server_args_dict["attention_backend"] != "ascend"
        and global_server_args_dict["attention_backend"] != "torch_native"
    ):
        impl = get_last_loc_triton
    else:
        impl = get_last_loc_torch

    return impl(req_to_token, req_pool_indices_tensor, prefix_lens_tensor)


def get_last_loc_torch(
    req_to_token: torch.Tensor,
    req_pool_indices_tensor: torch.Tensor,
    prefix_lens_tensor: torch.Tensor,
) -> torch.Tensor:
    return torch.where(
        prefix_lens_tensor > 0,
        req_to_token[req_pool_indices_tensor, prefix_lens_tensor - 1],
        torch.full_like(prefix_lens_tensor, -1),
    )


@triton.jit
def get_last_loc_kernel(
    req_to_token,
    req_pool_indices_tensor,
    prefix_lens_tensor,
    result,
    num_tokens,
    req_to_token_stride,
    BLOCK_SIZE: tl.constexpr,
):
    pid = tl.program_id(0)
    offset = tl.arange(0, BLOCK_SIZE) + pid * BLOCK_SIZE
    mask = offset < num_tokens

    prefix_lens = tl.load(prefix_lens_tensor + offset, mask=mask, other=0)
    req_pool_indices = tl.load(req_pool_indices_tensor + offset, mask=mask, other=0)

    token_mask = prefix_lens > 0
    token_index = req_pool_indices * req_to_token_stride + (prefix_lens - 1)
    tokens = tl.load(req_to_token + token_index, mask=token_mask, other=-1)

    tl.store(result + offset, tokens, mask=mask)


def get_last_loc_triton(
    req_to_token: torch.Tensor,
    req_pool_indices_tensor: torch.Tensor,
    prefix_lens_tensor: torch.Tensor,
) -> torch.Tensor:
    BLOCK_SIZE = 256
    num_tokens = prefix_lens_tensor.shape[0]
    result = torch.empty_like(prefix_lens_tensor)
    grid = (triton.cdiv(num_tokens, BLOCK_SIZE),)

    get_last_loc_kernel[grid](
        req_to_token,
        req_pool_indices_tensor,
        prefix_lens_tensor,
        result,
        num_tokens,
        req_to_token.stride(0),
        BLOCK_SIZE,
    )
    return result<|MERGE_RESOLUTION|>--- conflicted
+++ resolved
@@ -107,13 +107,10 @@
     "enable_symm_mem",
     "quantization",
     "enable_custom_logit_processor",
-<<<<<<< HEAD
+    "disaggregation_mode",
     "speculative_num_steps",
     "speculative_eagle_topk",
     "speculative_num_draft_tokens",
-=======
-    "disaggregation_mode",
->>>>>>> dd6ec029
 ]
 
 # Put some global args for easy access
@@ -1548,13 +1545,19 @@
         bs = len(self.reqs)
 
         if self.spec_algorithm.is_eagle():
-            assert self.token_to_kv_pool_allocator.page_size == 1, "Eagle only supports page size 1"
+            assert (
+                self.token_to_kv_pool_allocator.page_size == 1
+            ), "Eagle only supports page size 1"
             self.draft_out_cache_loc, backup_state = self.alloc_token_slots(
-                bs * global_server_args_dict["speculative_num_steps"] * global_server_args_dict["speculative_eagle_topk"],
-                backup_state=True
+                bs
+                * global_server_args_dict["speculative_num_steps"]
+                * global_server_args_dict["speculative_eagle_topk"],
+                backup_state=True,
             )
             self.token_to_kv_pool_allocator.restore_state(backup_state)
-            self.out_cache_loc = self.alloc_token_slots(bs * global_server_args_dict["speculative_num_draft_tokens"])
+            self.out_cache_loc = self.alloc_token_slots(
+                bs * global_server_args_dict["speculative_num_draft_tokens"]
+            )
             return
 
         if self.sampling_info.penalizer_orchestrator.is_required:
