--- conflicted
+++ resolved
@@ -102,17 +102,13 @@
     "triton_attention_reduce_in_fp32",
     "num_reserved_decode_tokens",
     "weight_loader_disable_mmap",
-<<<<<<< HEAD
-    "enable_triton_kernel_moe",
-    "speculative_num_steps",
-    "speculative_eagle_topk",
-    "speculative_num_draft_tokens",
-=======
     "enable_multimodal",
     "enable_symm_mem",
     "quantization",
     "enable_custom_logit_processor",
->>>>>>> b45f753c
+    "speculative_num_steps",
+    "speculative_eagle_topk",
+    "speculative_num_draft_tokens",
 ]
 
 # Put some global args for easy access
@@ -1730,30 +1726,6 @@
             extend_prefix_lens = self.prefix_lens
             extend_logprob_start_lens = self.extend_logprob_start_lens
 
-<<<<<<< HEAD
-        # Create seq_lens_cpu when needed
-        if (
-            global_server_args_dict["attention_backend"] == "fa3"
-            or (
-                global_server_args_dict["use_mla_backend"]
-                and global_server_args_dict["attention_backend"] == "flashinfer"
-            )
-            or global_server_args_dict["attention_backend"] == "flashmla"
-            or global_server_args_dict["attention_backend"] == "cutlass_mla"
-            or global_server_args_dict["attention_backend"] == "ascend"
-            or global_server_args_dict["enable_two_batch_overlap"]
-            or self.spec_algorithm.is_eagle()
-        ):
-            seq_lens_cpu = (
-                seq_lens_cpu_cache
-                if seq_lens_cpu_cache is not None
-                else self.seq_lens.cpu()
-            )
-        else:
-            seq_lens_cpu = None
-
-=======
->>>>>>> b45f753c
         if self.sampling_info:
             if self.has_grammar:
                 self.sampling_info.grammars = [req.grammar for req in self.reqs]
